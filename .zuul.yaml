--- conflicted
+++ resolved
@@ -204,16 +204,11 @@
       - name: opendev.org/openstack/requirements
         override-checkout: master
       - opendev.org/openstack/swift
-<<<<<<< HEAD
       - name: opendev.org/openstack/keystone
         override-checkout: master
       - name: opendev.org/openstack/devstack
         override-checkout: master
-    timeout: 2700
-=======
-      - opendev.org/openstack/keystone
     timeout: 3600
->>>>>>> 51a587ed
     vars:
       tox_constraints_file: '{{ ansible_user_dir }}/src/opendev.org/openstack/requirements/upper-constraints.txt'
       # This tox env get run twice; once for Keystone and once for tempauth
@@ -509,21 +504,12 @@
             irrelevant-files:
               - ^(api-ref|doc|releasenotes)/.*$
               - ^test/probe/.*$
-<<<<<<< HEAD
-              - ^(.gitreview|.mailmap|AUTHORS|CHANGELOG)$
-        - swift-tox-func-s3api-py27:
-            irrelevant-files:
-              - ^(api-ref|doc|releasenotes)/.*$
-              - ^test/probe/.*$
-              - ^(.gitreview|.mailmap|AUTHORS|CHANGELOG)$
+              - ^(.gitreview|.mailmap|AUTHORS|CHANGELOG|.*\.rst)$
         - swift-tox-func-losf-py27:
             irrelevant-files:
               - ^(api-ref|doc|releasenotes)/.*$
               - ^test/probe/.*$
-              - ^(.gitreview|.mailmap|AUTHORS|CHANGELOG)$
-=======
-              - ^(.gitreview|.mailmap|AUTHORS|CHANGELOG|.*\.rst)$
->>>>>>> 51a587ed
+              - ^(.gitreview|.mailmap|AUTHORS|CHANGELOG|.*\.rst)$
 
         # py3 functional tests
         - swift-tox-func-py37:
@@ -614,11 +600,7 @@
         - swift-tox-func-py27
         - swift-tox-func-encryption-py27
         - swift-tox-func-ec-py27
-<<<<<<< HEAD
-        - swift-tox-func-s3api-py27
         - swift-tox-func-losf-py27
-=======
->>>>>>> 51a587ed
         - swift-tox-func-py37
         - swift-tox-func-encryption
         - swift-tox-func-ec-py37
