# Copyright (c) 2021 Nvidia
#
# Licensed under the Apache License, Version 2.0 (the "License");
# you may not use this file except in compliance with the License.
# You may obtain a copy of the License at
#
#    http://www.apache.org/licenses/LICENSE-2.0
#
# Unless required by applicable law or agreed to in writing, software
# distributed under the License is distributed on an "AS IS" BASIS,
# WITHOUT WARRANTIES OR CONDITIONS OF ANY KIND, either express or
# implied.
# See the License for the specific language governing permissions and
# limitations under the License.
import time

<<<<<<< HEAD
from test.s3api import BaseS3TestCase, date_to_datetime
from botocore.exceptions import ClientError


def etag_from_resp(response):
    return response['ETag']


def code_from_error(error):
    return error.response['Error']['Code']


def status_from_error(error):
    return error.response['ResponseMetadata']['HTTPStatusCode']


=======
from test.s3api import BaseS3TestCase, status_from_error, code_from_error, \
    etag_from_resp
from botocore.exceptions import ClientError


>>>>>>> c2f25214
class BaseMultiPartUploadTestCase(BaseS3TestCase):
    maxDiff = None

    def setUp(self):
        self.client = self.get_s3_client(1)
        self.bucket_name = self.create_name('test-mpu')
        resp = self.client.create_bucket(Bucket=self.bucket_name)
        self.assertEqual(200, resp['ResponseMetadata']['HTTPStatusCode'])
        self.num_parts = 3
        self.part_size = 5 * (2 ** 20)  # 5 MB

    def tearDown(self):
        self.clear_bucket(self.client, self.bucket_name)
        super(BaseMultiPartUploadTestCase, self).tearDown()

    def _make_part_bodies(self):
        return [
            ('%d' % i) * self.part_size
            for i in range(self.num_parts)
        ]

    def _iter_part_num_ranges(self):
        for i in range(self.num_parts):
            start = self.part_size * i
            end = start + self.part_size
            # part_num is 1 indexed
            yield i + 1, start, end

    def _upload_mpu(self, key_name):
        create_mpu_resp = self.client.create_multipart_upload(
            Bucket=self.bucket_name, Key=key_name)
        self.assertEqual(200, create_mpu_resp[
            'ResponseMetadata']['HTTPStatusCode'])
        upload_id = create_mpu_resp['UploadId']

        part_bodies = self._make_part_bodies()
        parts = []
        for i, body in enumerate(part_bodies, 1):
            part_resp = self.client.upload_part(
                Body=body, Bucket=self.bucket_name, Key=key_name,
                PartNumber=i, UploadId=upload_id)
            self.assertEqual(200, part_resp[
                'ResponseMetadata']['HTTPStatusCode'])
            parts.append({
                'ETag': part_resp['ETag'],
                'PartNumber': i,
            })
        # this helper doesn't bother calling list-parts, it's not required
        # and we know what we uploaded
        complete_mpu_resp = self.client.complete_multipart_upload(
            Bucket=self.bucket_name, Key=key_name,
            MultipartUpload={
                'Parts': parts,
            },
            UploadId=upload_id,
        )
        self.assertEqual(200, complete_mpu_resp[
            'ResponseMetadata']['HTTPStatusCode'])
        return complete_mpu_resp

    def upload_mpu_version(self, key_name):
        complete_mpu_resp = self._upload_mpu(key_name)
        # AWS returns the version_id *in* the MPU-complete response but s3api
        # does NOT (see https://bugs.launchpad.net/swift/+bug/2043619), so we
        # do an extra HEAD to get the version
        head_object_resp = self.client.head_object(
            Bucket=self.bucket_name, Key=key_name)

        self.assertEqual(200, head_object_resp[
            'ResponseMetadata']['HTTPStatusCode'])

        return complete_mpu_resp['ETag'], head_object_resp.get('VersionId')

    def upload_mpu(self, key_name):
        complete_mpu_resp = self._upload_mpu(key_name)
        return complete_mpu_resp['ETag']

    def _verify_part_num_response(self, method, key_name, mpu_etag,
                                  version=None):
        part_bodies = self._make_part_bodies()
        total_size = self.num_parts * self.part_size

        for part_num, start, end in self._iter_part_num_ranges():
            extra_kwargs = {}
            if version is not None:
                extra_kwargs['VersionId'] = version
            resp = method(Bucket=self.bucket_name, Key=key_name,
                          PartNumber=part_num, **extra_kwargs)
            self.assertEqual(206, resp['ResponseMetadata'][
                'HTTPStatusCode'])
            self.assertEqual(self.part_size, resp['ContentLength'])
            # ETag and PartsCount are from the MPU
            self.assertEqual(mpu_etag, resp['ETag'], mpu_etag)
            self.assertEqual(self.num_parts, resp['PartsCount'])
            self.assertEqual('bytes', resp['AcceptRanges'])
            if version is None:
                self.assertNotIn('VersionId', resp)
            else:
                self.assertEqual(version, resp['VersionId'])
            if method == self.client.get_object:
                resp_body = b''.join(resp['Body']).decode()
                # our part_bodies are zero indexed
                self.assertEqual(resp_body, part_bodies[part_num - 1])
                expected_range = 'bytes %s-%s/%s' % (
                    start, end - 1, total_size)
                self.assertEqual(expected_range, resp['ContentRange'])

    def _verify_copy_parts(self, key_src, key_dest, upload_id):
        parts = []
        for part_num, start, end in self._iter_part_num_ranges():
            copy_range = 'bytes=%d-%d' % (start, end - 1)
            copy_resp = self.client.\
                upload_part_copy(Bucket=self.bucket_name,
                                 Key=key_dest, PartNumber=part_num,
                                 CopySource={
                                     'Bucket': self.bucket_name,
                                     'Key': key_src,
                                 }, CopySourceRange=copy_range,
                                 UploadId=upload_id)
            self.assertEqual(200, copy_resp[
                'ResponseMetadata']['HTTPStatusCode'])
            self.assertTrue(copy_resp['CopyPartResult']['ETag'])
            self.assertTrue(copy_resp['CopyPartResult']['LastModified'])
            parts.append({
                'ETag': copy_resp['CopyPartResult']['ETag'],
                'PartNumber': part_num,
            })

        complete_mpu_resp = self.client.complete_multipart_upload(
            Bucket=self.bucket_name, Key=key_dest,
            MultipartUpload={
                'Parts': parts,
            },
            UploadId=upload_id,
        )
        self.assertEqual(200, complete_mpu_resp[
            'ResponseMetadata']['HTTPStatusCode'])

        return complete_mpu_resp['ETag']


class TestMultiPartUpload(BaseMultiPartUploadTestCase):

    def setUp(self):
        super(TestMultiPartUpload, self).setUp()

    def _discover_max_part_num(self):
        key_name = self.create_name('discover-max-part-num')
        self.upload_mpu(key_name)
        with self.assertRaises(ClientError) as cm:
            self.client.get_object(Bucket=self.bucket_name,
                                   Key=key_name, PartNumber=0)
        err_resp = cm.exception.response
        self.assertEqual(400, err_resp['ResponseMetadata']['HTTPStatusCode'])
        self.assertEqual('InvalidArgument', err_resp['Error']['Code'])
        err_msg = err_resp['Error']['Message']
        preamble = 'Part number must be an integer between 1 and '
        self.assertIn(preamble, err_msg)
        return int(err_msg[len(preamble):].split(',')[0])

    def create_mpu(self, key_name):
        create_mpu_resp = self.client.create_multipart_upload(
            Bucket=self.bucket_name, Key=key_name)
        self.assertEqual(200, create_mpu_resp[
            'ResponseMetadata']['HTTPStatusCode'])
        return create_mpu_resp['UploadId']

    def list_mpus(self):
        list_mpu_resp = self.client.list_multipart_uploads(
            Bucket=self.bucket_name)
        self.assertEqual(200, list_mpu_resp[
            'ResponseMetadata']['HTTPStatusCode'])
        mpus = list_mpu_resp.get('Uploads', [])
<<<<<<< HEAD
        return [mpu['UploadId'] for mpu in mpus]
=======
        return [(mpu['Key'], mpu['UploadId']) for mpu in mpus]
>>>>>>> c2f25214

    def list_parts(self, key_name, upload_id):
        list_parts_resp = self.client.list_parts(
            Bucket=self.bucket_name, Key=key_name,
            UploadId=upload_id,
        )
        self.assertEqual(200, list_parts_resp[
            'ResponseMetadata']['HTTPStatusCode'])
        return [{k: p[k] for k in ('ETag', 'PartNumber')}
                for p in list_parts_resp.get('Parts', [])]

    def upload_part_indexes(self, key_name, upload_id, part_indexes):
        parts = []
        for i in part_indexes:
            body = ('%d' % i) * 5 * (2 ** 20)
            part_resp = self.client.upload_part(
                Body=body, Bucket=self.bucket_name, Key=key_name,
                PartNumber=i, UploadId=upload_id)
            self.assertEqual(200, part_resp[
                'ResponseMetadata']['HTTPStatusCode'])
            parts.append({
                'ETag': part_resp['ETag'],
                'PartNumber': i,
            })
        self.assertEqual(parts, self.list_parts(key_name, upload_id))
        return parts

    def upload_parts(self, key_name, upload_id, num_parts):
        return self.upload_part_indexes(key_name, upload_id,
                                        range(1, num_parts + 1))

    def complete_mpu(self, key_name, upload_id, parts):
        complete_mpu_resp = self.client.complete_multipart_upload(
            Bucket=self.bucket_name, Key=key_name,
            MultipartUpload={
                'Parts': parts,
            },
            UploadId=upload_id,
        )
        self.assertEqual(200, complete_mpu_resp[
            'ResponseMetadata']['HTTPStatusCode'])
        return complete_mpu_resp

    def abort_mpu(self, key_name, upload_id):
        abort_resp = self.client.abort_multipart_upload(
            Bucket=self.bucket_name,
            Key=key_name,
            UploadId=upload_id,
        )
        self.assertEqual(204, abort_resp[
            'ResponseMetadata']['HTTPStatusCode'])
        return abort_resp

    def head_part(self, key_name, part_number):
        resp = self.client.head_object(Bucket=self.bucket_name, Key=key_name,
                                       PartNumber=part_number)
        self.assertEqual(206, resp[
            'ResponseMetadata']['HTTPStatusCode'])
        return resp

<<<<<<< HEAD
=======
    def get_part(self, key_name, part_number):
        resp = self.client.get_object(Bucket=self.bucket_name, Key=key_name,
                                      PartNumber=part_number)
        self.assertEqual(206, resp[
            'ResponseMetadata']['HTTPStatusCode'])
        return resp

>>>>>>> c2f25214
    def delete_object(self, key_name):
        delete_resp = self.client.delete_object(
            Bucket=self.bucket_name, Key=key_name)
        self.assertEqual(204, delete_resp[
            'ResponseMetadata']['HTTPStatusCode'])

    def assert_object_not_found(self, key_name):
        with self.assertRaises(ClientError) as cm:
            self.client.head_object(
                Bucket=self.bucket_name, Key=key_name,
            )
<<<<<<< HEAD
        self.assertEqual('404', cm.exception.response['Error']['Code'])
=======
        self.assertEqual(404, status_from_error(cm.exception))
>>>>>>> c2f25214

    def test_basic_upload(self):
        key_name = self.create_name('key')
        create_mpu_resp = self.client.create_multipart_upload(
            Bucket=self.bucket_name, Key=key_name)
        self.assertEqual(200, create_mpu_resp[
            'ResponseMetadata']['HTTPStatusCode'])
        upload_id = create_mpu_resp['UploadId']

        list_mpu_resp = self.client.list_multipart_uploads(
            Bucket=self.bucket_name)
        self.assertEqual(200, list_mpu_resp[
            'ResponseMetadata']['HTTPStatusCode'])
        found_uploads = list_mpu_resp.get('Uploads', [])
        self.assertEqual(1, len(found_uploads), found_uploads)
        self.assertEqual(upload_id, found_uploads[0]['UploadId'])
<<<<<<< HEAD
        create_time = found_uploads[0]['Initiated']
=======
>>>>>>> c2f25214

        parts = []
        for i in range(1, 3):
            body = ('%d' % i) * 5 * (2 ** 20)
            part_resp = self.client.upload_part(
                Body=body, Bucket=self.bucket_name, Key=key_name,
                PartNumber=i, UploadId=upload_id)
            self.assertEqual(200, part_resp[
                'ResponseMetadata']['HTTPStatusCode'])
            parts.append({
                'ETag': part_resp['ETag'],
                'PartNumber': i,
            })
        list_parts_resp = self.client.list_parts(
            Bucket=self.bucket_name, Key=key_name,
            UploadId=upload_id,
        )
        self.assertEqual(200, list_parts_resp[
            'ResponseMetadata']['HTTPStatusCode'])
        self.assertEqual(parts, [{k: p[k] for k in ('ETag', 'PartNumber')}
                                 for p in list_parts_resp['Parts']])

        # ensure complete is at least 1 second after create
        time.sleep(max(0.0, create_time.timestamp() + 1.0 - time.time()))
        complete_mpu_resp = self.client.complete_multipart_upload(
            Bucket=self.bucket_name, Key=key_name,
            MultipartUpload={
                'Parts': parts,
            },
            UploadId=upload_id,
        )
        self.assertEqual(200, complete_mpu_resp[
            'ResponseMetadata']['HTTPStatusCode'])
        complete_time = date_to_datetime(complete_mpu_resp)

        # head the object
        head_resp = self.client.head_object(
            Bucket=self.bucket_name, Key=key_name,)
        self.assertEqual(200, head_resp[
            'ResponseMetadata']['HTTPStatusCode'])
        obj_time = head_resp['LastModified']
        # object time is the time MPU was created, not when it was completed
        self.assertEqual(create_time.timestamp(), obj_time.timestamp())
        self.assertLess(create_time.timestamp(), complete_time.timestamp())

    def test_zero_byte_segment_upload(self):
        key_name = self.create_name('key')
        create_mpu_resp = self.client.create_multipart_upload(
            Bucket=self.bucket_name, Key=key_name)
        self.assertEqual(200, create_mpu_resp[
            'ResponseMetadata']['HTTPStatusCode'])
        upload_id = create_mpu_resp['UploadId']
        part_resp = self.client.upload_part(
            Body='', Bucket=self.bucket_name, Key=key_name,
            PartNumber=1, UploadId=upload_id)
        self.assertEqual(200, part_resp[
            'ResponseMetadata']['HTTPStatusCode'])
        parts = [{
            'ETag': part_resp['ETag'],
            'PartNumber': 1,
        }]
        list_parts_resp = self.client.list_parts(
            Bucket=self.bucket_name, Key=key_name,
            UploadId=upload_id,
        )
        self.assertEqual(200, list_parts_resp[
            'ResponseMetadata']['HTTPStatusCode'])
        self.assertEqual(parts, [{k: p[k] for k in ('ETag', 'PartNumber')}
                                 for p in list_parts_resp['Parts']])
        complete_mpu_resp = self.client.complete_multipart_upload(
            Bucket=self.bucket_name, Key=key_name,
            MultipartUpload={
                'Parts': parts,
            },
            UploadId=upload_id,
        )
        self.assertEqual(200, complete_mpu_resp[
            'ResponseMetadata']['HTTPStatusCode'])

    def _check_part_num_invalid_exc(self, exc, val, max_part_num,
                                    is_head=False):
        err_resp = exc.response
        self.assertEqual(400, err_resp['ResponseMetadata']['HTTPStatusCode'])
        if is_head:
            err_code = '400'
            err_msg = 'Bad Request'
        else:
            err_code = 'InvalidArgument'
            err_msg = 'Part number must be an integer between ' \
                      '1 and %d, inclusive' % max_part_num
        self.assertEqual(err_code, err_resp['Error']['Code'], err_resp)
        self.assertEqual(err_msg, err_resp['Error']['Message'])
        if is_head:
            self.assertNotIn('ArgumentName', err_resp['Error'])
            self.assertNotIn('ArgumentValue', err_resp['Error'])
        else:
            self.assertEqual('partNumber', err_resp['Error']['ArgumentName'])
            self.assertEqual(str(val), err_resp['Error']['ArgumentValue'])

    def _check_part_num_out_of_range_exc(self, exc, is_head=False):
        err_resp = exc.response
        self.assertEqual(416, err_resp['ResponseMetadata']['HTTPStatusCode'])
        if is_head:
            err_code = '416'
            err_msg = 'Requested Range Not Satisfiable'
        else:
            err_code = 'InvalidPartNumber'
            err_msg = 'The requested partnumber is not satisfiable'
        self.assertEqual(err_code, err_resp['Error']['Code'], err_resp)
        self.assertEqual(err_msg, err_resp['Error']['Message'], err_resp)

    def test_get_object_partNumber_errors(self):
        max_part_num = self._discover_max_part_num()
        key_name = self.create_name('invalid-part-num-test')
        mpu_etag = self.upload_mpu(key_name)

        # partNumber argument is 1 indexed
        with self.assertRaises(ClientError) as caught:
            self.client.get_object(Bucket=self.bucket_name,
                                   Key=key_name, PartNumber=0)
        self._check_part_num_invalid_exc(caught.exception, 0, max_part_num)

        # all other partNumber args are valid
        self._verify_part_num_response(
            self.client.get_object, key_name, mpu_etag)

        with self.assertRaises(ClientError) as caught:
            self.client.get_object(Bucket=self.bucket_name,
                                   Key=key_name, PartNumber=self.num_parts + 1)
        self._check_part_num_out_of_range_exc(caught.exception)

        with self.assertRaises(ClientError) as caught:
            self.client.get_object(Bucket=self.bucket_name,
                                   Key=key_name, PartNumber=max_part_num)
        self._check_part_num_out_of_range_exc(caught.exception)

        # because of ParamValidationError we can't test 'foo'
        val = -1
        with self.assertRaises(ClientError) as caught:
            self.client.get_object(Bucket=self.bucket_name,
                                   Key=key_name, PartNumber=val)
        self._check_part_num_invalid_exc(caught.exception, val, max_part_num)
        val = max_part_num + 1
        with self.assertRaises(ClientError) as caught:
            self.client.get_object(Bucket=self.bucket_name,
                                   Key=key_name, PartNumber=val)
        self._check_part_num_invalid_exc(caught.exception, val, max_part_num)

    def test_head_object_partNumber_errors(self):
        max_part_num = self._discover_max_part_num()
        key_name = self.create_name('invalid-part-num-head')
        mpu_etag = self.upload_mpu(key_name)

        # partNumber argument is 1 indexed
        with self.assertRaises(ClientError) as caught:
            self.client.head_object(Bucket=self.bucket_name,
                                    Key=key_name, PartNumber=0)
        self._check_part_num_invalid_exc(caught.exception, 0, max_part_num,
                                         is_head=True)

        # all other partNumber args are valid
        self._verify_part_num_response(
            self.client.head_object, key_name, mpu_etag)

        with self.assertRaises(ClientError) as caught:
            self.client.head_object(Bucket=self.bucket_name, Key=key_name,
                                    PartNumber=self.num_parts + 1)
        self._check_part_num_out_of_range_exc(caught.exception, is_head=True)

        with self.assertRaises(ClientError) as caught:
            self.client.head_object(Bucket=self.bucket_name, Key=key_name,
                                    PartNumber=max_part_num)
        self._check_part_num_out_of_range_exc(caught.exception, is_head=True)

        # because of ParamValidationError we can't test 'foo'
        val = -1
        with self.assertRaises(ClientError) as caught:
            self.client.head_object(Bucket=self.bucket_name, Key=key_name,
                                    PartNumber=val)
        self._check_part_num_invalid_exc(caught.exception, val, max_part_num,
                                         is_head=True)
        val = max_part_num + 1
        with self.assertRaises(ClientError) as caught:
            self.client.head_object(Bucket=self.bucket_name, Key=key_name,
                                    PartNumber=val)
        self._check_part_num_invalid_exc(caught.exception, val, max_part_num,
                                         is_head=True)

    def test_part_number_non_mpu(self):
        max_part_num = self._discover_max_part_num()
        key_name = self.create_name('part-num-non-mpu')
        self.client.put_object(Bucket=self.bucket_name,
                               Key=key_name,
                               Body=b'non-mpu-object')
        head_resp = self.client.head_object(Bucket=self.bucket_name,
                                            Key=key_name)
        # sanity check
        self.assertEqual(200,
                         head_resp['ResponseMetadata']['HTTPStatusCode'])
        self.assertEqual(head_resp['AcceptRanges'], 'bytes')
        self.assertEqual(head_resp['ContentLength'], 14)

        head_resp = self.client.head_object(Bucket=self.bucket_name,
                                            Key=key_name,
                                            PartNumber=1)
        self.assertEqual(206,
                         head_resp['ResponseMetadata']['HTTPStatusCode'])
        self.assertEqual(head_resp['ContentLength'], 14)

        get_resp = self.client.get_object(Bucket=self.bucket_name,
                                          Key=key_name,
                                          PartNumber=1)
        self.assertEqual(206,
                         get_resp['ResponseMetadata']['HTTPStatusCode'])
        self.assertEqual(get_resp['ContentLength'], 14)
        self.assertEqual(get_resp['ContentRange'], 'bytes 0-13/14')
        self.assertEqual(b'non-mpu-object', b''.join(get_resp['Body']))

        with self.assertRaises(ClientError) as caught:
            self.client.get_object(Bucket=self.bucket_name,
                                   Key=key_name,
                                   PartNumber=4)
        self._check_part_num_out_of_range_exc(caught.exception)

        with self.assertRaises(ClientError) as caught:
            self.client.head_object(Bucket=self.bucket_name,
                                    Key=key_name,
                                    PartNumber=4)
        self._check_part_num_out_of_range_exc(caught.exception, is_head=True)

        with self.assertRaises(ClientError) as caught:
            self.client.get_object(Bucket=self.bucket_name,
                                   Key=key_name,
                                   PartNumber=0)
        self._check_part_num_invalid_exc(caught.exception, 0, max_part_num)

        with self.assertRaises(ClientError) as caught:
            self.client.head_object(Bucket=self.bucket_name,
                                    Key=key_name,
                                    PartNumber=0)
        self._check_part_num_invalid_exc(caught.exception, 0, max_part_num,
                                         is_head=True)

        invalid_part_num = 10001
        with self.assertRaises(ClientError) as caught:
            self.client.get_object(Bucket=self.bucket_name,
                                   Key=key_name,
                                   PartNumber=invalid_part_num)
        self._check_part_num_invalid_exc(caught.exception, invalid_part_num,
                                         max_part_num)

        with self.assertRaises(ClientError) as caught:
            self.client.head_object(Bucket=self.bucket_name,
                                    Key=key_name,
                                    PartNumber=invalid_part_num)
        self._check_part_num_invalid_exc(caught.exception, invalid_part_num,
                                         max_part_num, is_head=True)

    def test_get_object_partNumber_and_range(self):
        # partNumber not allowed with Range even for non-mpu object
        key_name = self.create_name('part-num-mpu')
        self._upload_mpu(key_name)
        with self.assertRaises(ClientError) as caught:
            self.client.get_object(Bucket=self.bucket_name,
                                   Key=key_name,
                                   PartNumber=1,
                                   Range='bytes=1-2')
        err_resp = caught.exception.response
        self.assertEqual(400, err_resp['ResponseMetadata']['HTTPStatusCode'])
        self.assertEqual('InvalidRequest', err_resp['Error']['Code'], err_resp)
        self.assertEqual('Cannot specify both Range header and partNumber '
                         'query parameter', err_resp['Error']['Message'])

        key_name = self.create_name('part-num-non-mpu')
        self.client.put_object(Bucket=self.bucket_name,
                               Key=key_name,
                               Body=b'non-mpu-object')
        with self.assertRaises(ClientError) as caught:
            self.client.get_object(Bucket=self.bucket_name,
                                   Key=key_name,
                                   PartNumber=1,
                                   Range='bytes=1-2')
        err_resp = caught.exception.response
        self.assertEqual(400, err_resp['ResponseMetadata']['HTTPStatusCode'])
        self.assertEqual('InvalidRequest', err_resp['Error']['Code'], err_resp)
        self.assertEqual('Cannot specify both Range header and partNumber '
                         'query parameter', err_resp['Error']['Message'])

        # partNumber + Range error trumps bad partNumber
        with self.assertRaises(ClientError) as caught:
            self.client.get_object(Bucket=self.bucket_name,
                                   Key=key_name,
                                   PartNumber=0,
                                   Range='bytes=1-2')
        err_resp = caught.exception.response
        self.assertEqual(400, err_resp['ResponseMetadata']['HTTPStatusCode'])
        self.assertEqual('InvalidRequest', err_resp['Error']['Code'], err_resp)
        self.assertEqual('Cannot specify both Range header and partNumber '
                         'query parameter', err_resp['Error']['Message'])

    def test_upload_part_copy(self):
        self.num_parts = 4
        key_src = self.create_name('part-copy-src')
        key_dest = self.create_name('part-copy-dest')
        mpu_etag_src = self.upload_mpu(key_src)
        self._verify_part_num_response(
            self.client.get_object, key_src, mpu_etag_src)
        self._verify_part_num_response(
            self.client.head_object, key_src, mpu_etag_src)

        create_mpu_dest = self.client.create_multipart_upload(
            Bucket=self.bucket_name, Key=key_dest)
        self.assertEqual(200, create_mpu_dest[
            'ResponseMetadata']['HTTPStatusCode'])

        upload_id = create_mpu_dest['UploadId']
        mpu_etag_dst = self._verify_copy_parts(key_src, key_dest, upload_id)
        self._verify_part_num_response(
            self.client.get_object, key_dest, mpu_etag_dst)
        self._verify_part_num_response(
            self.client.head_object, key_dest, mpu_etag_dst)

    def test_copy_mpu_from_parts(self):
        key_src = self.create_name('copy-from-from-src')
        mpu_etag_src = self.upload_mpu(key_src)

        # client wanting to copy object would first HEAD
        head_object_resp = self.client.head_object(
            Bucket=self.bucket_name, Key=key_src)
        # the client will know it's an mpu and how many parts
        self.assertEqual(mpu_etag_src, head_object_resp['ETag'])
        self.assertIn('-', mpu_etag_src)
        num_parts = int(mpu_etag_src.strip('"').rsplit('-')[-1])

        # create new mpu
        key_dest = self.create_name('copy-from-from-dest')
        create_mpu_dest = self.client.create_multipart_upload(
            Bucket=self.bucket_name, Key=key_dest)
        self.assertEqual(200, create_mpu_dest[
            'ResponseMetadata']['HTTPStatusCode'])
        upload_id = create_mpu_dest['UploadId']

        parts = []
        start = 0
        # do HEAD?partNumber to get copy range
        for part_num in range(1, num_parts + 1):
            part_head_resp = self.client.head_object(
                Bucket=self.bucket_name, Key=key_src, PartNumber=part_num)
            end = start + part_head_resp['ContentLength']
            copy_range = 'bytes=%s-%s' % (start, end - 1)
            copy_resp = self.client.upload_part_copy(
                Bucket=self.bucket_name, Key=key_dest, PartNumber=part_num,
                CopySource={
                    'Bucket': self.bucket_name,
                    'Key': key_src,
                },
                CopySourceRange=copy_range, UploadId=upload_id)
            self.assertEqual(200, copy_resp[
                'ResponseMetadata']['HTTPStatusCode'])
            parts.append({
                'ETag': copy_resp['CopyPartResult']['ETag'],
                'PartNumber': part_num,
            })
            start = end

        complete_mpu_resp = self.client.complete_multipart_upload(
            Bucket=self.bucket_name, Key=key_dest,
            MultipartUpload={
                'Parts': parts,
            },
            UploadId=upload_id,
        )
        self.assertEqual(200, complete_mpu_resp[
            'ResponseMetadata']['HTTPStatusCode'])
        self.assertEqual(complete_mpu_resp['ETag'], mpu_etag_src)

    def test_create_list_abort_multipart_uploads(self):
        key_name = self.create_name('key')
        create_mpu_resp = self.client.create_multipart_upload(
            Bucket=self.bucket_name, Key=key_name)
        self.assertEqual(200, create_mpu_resp[
            'ResponseMetadata']['HTTPStatusCode'])
        upload_id = create_mpu_resp['UploadId']

        # our upload is in progress
        list_mpu_resp = self.client.list_multipart_uploads(
            Bucket=self.bucket_name)
        self.assertEqual(200, list_mpu_resp[
            'ResponseMetadata']['HTTPStatusCode'])
        found_uploads = list_mpu_resp.get('Uploads', [])
        self.assertEqual(1, len(found_uploads), found_uploads)
        self.assertEqual(upload_id, found_uploads[0]['UploadId'])

        abort_resp = self.client.abort_multipart_upload(
            Bucket=self.bucket_name,
            Key=key_name,
            UploadId=upload_id,
        )
        self.assertEqual(204, abort_resp[
            'ResponseMetadata']['HTTPStatusCode'])

        # no more inprogress uploads
        list_mpu_resp = self.client.list_multipart_uploads(
            Bucket=self.bucket_name)
        self.assertEqual(200, list_mpu_resp[
            'ResponseMetadata']['HTTPStatusCode'])
        self.assertEqual([], list_mpu_resp.get('Uploads', []))

<<<<<<< HEAD
    def test_create_delete_upload_complete(self):
        # verify that delete after create trumps later uploads and complete
        key_name = self.create_name('key')
        upload_id = self.create_mpu(key_name)
        self.delete_object(key_name)
        self.assert_object_not_found(key_name)
        parts = self.upload_parts(key_name, upload_id, 2)
        self.complete_mpu(key_name, upload_id, parts)
        self.assert_object_not_found(key_name)

    def test_create_upload_delete_complete(self):
        # verify that delete after create and uploads trumps later complete
        key_name = self.create_name('key')
        upload_id = self.create_mpu(key_name)
        parts = self.upload_parts(key_name, upload_id, 2)
        self.delete_object(key_name)
        self.assert_object_not_found(key_name)
        self.complete_mpu(key_name, upload_id, parts)
        self.assert_object_not_found(key_name)

    def test_complete_newer_then_complete_older(self):
        # verify that the newer create time trumps later completion time
        key_name = self.create_name('key')

        upload_id1 = self.create_mpu(key_name)
        parts1 = self.upload_parts(key_name, upload_id1, 2)

        upload_id2 = self.create_mpu(key_name)
        parts2 = self.upload_parts(key_name, upload_id2, 3)
        self.complete_mpu(key_name, upload_id2, parts2)

        head_resp = self.client.head_object(
            Bucket=self.bucket_name, Key=key_name, PartNumber=3,
        )
        self.assertEqual(206, head_resp[
            'ResponseMetadata']['HTTPStatusCode'])
        last_modified = head_resp['LastModified']

        self.complete_mpu(key_name, upload_id1, parts1)

        head_resp = self.client.head_object(
            Bucket=self.bucket_name, Key=key_name, PartNumber=3,
        )
        self.assertEqual(206, head_resp[
            'ResponseMetadata']['HTTPStatusCode'])
        self.assertEqual(last_modified.timestamp(),
                         head_resp['LastModified'].timestamp())

=======
>>>>>>> c2f25214
    def test_create_upload_complete_complete(self):
        key_name = self.create_name('key')
        upload_id = self.create_mpu(key_name)
        parts = self.upload_parts(key_name, upload_id, 2)
        self.complete_mpu(key_name, upload_id, parts)
        # repeat complete gets 200
        self.complete_mpu(key_name, upload_id, parts)

    def test_create_upload_complete_delete_complete(self):
        key_name = self.create_name('key')
        upload_id = self.create_mpu(key_name)
        parts = self.upload_parts(key_name, upload_id, 2)
        self.complete_mpu(key_name, upload_id, parts)
        self.delete_object(key_name)
        self.assert_object_not_found(key_name)
        # repeat complete gets 404
        with self.assertRaises(ClientError) as cm:
            self.complete_mpu(key_name, upload_id, parts)
        self.assertEqual(404, status_from_error(cm.exception))
        self.assertEqual('NoSuchUpload', code_from_error(cm.exception))

<<<<<<< HEAD
    def test_create_upload_complete_abort(self):
        key_name = self.create_name('key')
        upload_id = self.create_mpu(key_name)
        parts = self.upload_parts(key_name, upload_id, 2)
        self.complete_mpu(key_name, upload_id, parts)
        # abort gets 204
        self.abort_mpu(key_name, upload_id)

    def test_create_upload_complete_delete_abort(self):
        key_name = self.create_name('key')
        upload_id = self.create_mpu(key_name)
        parts = self.upload_parts(key_name, upload_id, 2)
        self.complete_mpu(key_name, upload_id, parts)
        self.delete_object(key_name)
        self.assert_object_not_found(key_name)
        # abort gets 204
        self.abort_mpu(key_name, upload_id)

=======
>>>>>>> c2f25214
    def test_create_upload_abort_complete(self):
        key_name = self.create_name('key')
        upload_id = self.create_mpu(key_name)
        parts = self.upload_parts(key_name, upload_id, 1)
        self.abort_mpu(key_name, upload_id)
        with self.assertRaises(ClientError) as cm:
            self.complete_mpu(key_name, upload_id, parts)
        self.assertEqual(404, status_from_error(cm.exception))
        self.assertEqual('NoSuchUpload', code_from_error(cm.exception))

    def test_abort_bogus_id(self):
        key_name = self.create_name('key')
        upload_id = self.create_mpu(key_name)
        with self.assertRaises(ClientError) as cm:
            self.abort_mpu(key_name, upload_id + 'x')
        self.assertEqual(404, status_from_error(cm.exception))
        self.assertEqual('NoSuchUpload', code_from_error(cm.exception))

<<<<<<< HEAD
    def test_create_upload_abort_abort(self):
        key_name = self.create_name('key')
        upload_id = self.create_mpu(key_name)
        self.upload_parts(key_name, upload_id, 1)
        self.abort_mpu(key_name, upload_id)
        # repeated abort gets 204
        self.abort_mpu(key_name, upload_id)

=======
>>>>>>> c2f25214
    def test_create_upload_abort_list_parts(self):
        key_name = self.create_name('key')
        upload_id = self.create_mpu(key_name)
        self.upload_parts(key_name, upload_id, 1)
        self.abort_mpu(key_name, upload_id)
        with self.assertRaises(ClientError) as cm:
            self.list_parts(key_name, upload_id)
        self.assertEqual(404, status_from_error(cm.exception))
        self.assertEqual('NoSuchUpload', code_from_error(cm.exception))

    def test_create_upload_abort_upload(self):
        key_name = self.create_name('key')
        upload_id = self.create_mpu(key_name)
        self.upload_parts(key_name, upload_id, 1)
        self.abort_mpu(key_name, upload_id)
        with self.assertRaises(ClientError) as cm:
            self.upload_parts(key_name, upload_id, 1)
        self.assertEqual(404, status_from_error(cm.exception))
        self.assertEqual('NoSuchUpload', code_from_error(cm.exception))

    def test_create_upload_complete_subset_of_parts_list(self):
        key_name = self.create_name('key')
        upload_id = self.create_mpu(key_name)
        parts = self.upload_parts(key_name, upload_id, 3)
        subset_parts = parts[:2]
        self.complete_mpu(key_name, upload_id, subset_parts)
<<<<<<< HEAD
        with self.assertRaises(ClientError) as cm:
            self.list_parts(key_name, upload_id)
        self.assertEqual(404, status_from_error(cm.exception))
        self.assertEqual('NoSuchUpload', code_from_error(cm.exception))
        response = self.head_part(key_name, 1)
        self.assertTrue(etag_from_resp(response).endswith('-2"'))
        self.head_part(key_name, 2)
        with self.assertRaises(ClientError) as cm:
            self.head_part(key_name, 3)
        self.assertEqual(416, status_from_error(cm.exception))
=======

        response = self.head_part(key_name, 1)
        self.assertTrue(etag_from_resp(response).endswith('-2"'))
        response2 = self.head_part(key_name, 2)
        self.assertEqual(etag_from_resp(response), etag_from_resp(response2))

        with self.assertRaises(ClientError) as cm:
            self.get_part(key_name, 3)
        self.assertEqual(416, status_from_error(cm.exception))
        self.assertEqual('InvalidPartNumber', code_from_error(cm.exception))
>>>>>>> c2f25214

    def test_create_upload_complete_subset_of_parts_list_with_gaps(self):
        # only a subset of uploaded parts are referenced in complete
        key_name = self.create_name('key')
        upload_id = self.create_mpu(key_name)
        parts = self.upload_parts(key_name, upload_id, 3)
        subset_parts = [parts[0], parts[2]]
        self.complete_mpu(key_name, upload_id, subset_parts)
<<<<<<< HEAD
        with self.assertRaises(ClientError) as cm:
            self.list_parts(key_name, upload_id)
        self.assertEqual(404, status_from_error(cm.exception))
        self.assertEqual('NoSuchUpload', code_from_error(cm.exception))
=======
>>>>>>> c2f25214
        # GET partNumbers are not same as uploaded part numbers!
        self.head_part(key_name, 1)
        response = self.head_part(key_name, 1)
        self.assertTrue(etag_from_resp(response).endswith('-2"'))
<<<<<<< HEAD
        self.head_part(key_name, 2)
        with self.assertRaises(ClientError) as cm:
            self.head_part(key_name, 3)
        self.assertEqual(416, status_from_error(cm.exception))
=======
        response2 = self.head_part(key_name, 2)
        self.assertEqual(etag_from_resp(response), etag_from_resp(response2))

        with self.assertRaises(ClientError) as cm:
            self.get_part(key_name, 3)
        self.assertEqual(416, status_from_error(cm.exception))
        self.assertEqual('InvalidPartNumber', code_from_error(cm.exception))
>>>>>>> c2f25214

    def test_create_upload_complete_parts_list_with_gaps(self):
        # only a subset of part indexes are uploaded
        key_name = self.create_name('key')
        upload_id = self.create_mpu(key_name)
        parts = self.upload_part_indexes(key_name, upload_id, [1, 1000])
        actual_parts = self.list_parts(key_name, upload_id)
        self.assertEqual([1, 1000], [p['PartNumber'] for p in actual_parts])
        self.complete_mpu(key_name, upload_id, parts)
<<<<<<< HEAD
        with self.assertRaises(ClientError) as cm:
            self.list_parts(key_name, upload_id)
        self.assertEqual(404, status_from_error(cm.exception))
        self.assertEqual('NoSuchUpload', code_from_error(cm.exception))
=======
>>>>>>> c2f25214
        # GET partNumbers are not same as uploaded part numbers!
        self.head_part(key_name, 1)
        response = self.head_part(key_name, 1)
        self.assertTrue(etag_from_resp(response).endswith('-2"'))
<<<<<<< HEAD
        self.head_part(key_name, 2)
        with self.assertRaises(ClientError) as cm:
            self.head_part(key_name, 3)
        self.assertEqual(416, status_from_error(cm.exception))
=======
        response2 = self.head_part(key_name, 2)
        self.assertEqual(etag_from_resp(response), etag_from_resp(response2))

        with self.assertRaises(ClientError) as cm:
            self.get_part(key_name, 3)
        self.assertEqual(416, status_from_error(cm.exception))
        self.assertEqual('InvalidPartNumber', code_from_error(cm.exception))
>>>>>>> c2f25214

    def test_create_upload_complete_misordered_parts(self):
        key_name = self.create_name('key')
        upload_id = self.create_mpu(key_name)
        parts = self.upload_parts(key_name, upload_id, 3)
        with self.assertRaises(ClientError) as cm:
            self.complete_mpu(key_name, upload_id, list(reversed(parts)))
        self.assertEqual(400, status_from_error(cm.exception))
        self.assertEqual('InvalidPartOrder', code_from_error(cm.exception))

    def test_create_list_mpus_abort_list_mpus(self):
        key_name = self.create_name('key')
        upload_id = self.create_mpu(key_name)
        # our upload is in progress
        found_uploads = self.list_mpus()
<<<<<<< HEAD
        self.assertEqual([upload_id], found_uploads)
=======
        self.assertEqual([(key_name, upload_id)], found_uploads)
>>>>>>> c2f25214
        self.assertEqual([], self.list_parts(key_name, upload_id))
        self.abort_mpu(key_name, upload_id)
        # no more inprogress uploads
        self.assertEqual([], self.list_mpus())
<<<<<<< HEAD
        with self.assertRaises(ClientError) as cm:
            self.list_parts(key_name, upload_id)
        self.assertEqual(404, status_from_error(cm.exception))
        self.assertEqual('NoSuchUpload', code_from_error(cm.exception))
=======
>>>>>>> c2f25214

    def test_complete_multipart_upload_malformed_request(self):
        key_name = self.create_name('key')
        create_mpu_resp = self.client.create_multipart_upload(
            Bucket=self.bucket_name, Key=key_name)
        self.assertEqual(200, create_mpu_resp[
            'ResponseMetadata']['HTTPStatusCode'])
        upload_id = create_mpu_resp['UploadId']
        parts = []
        for i in range(1, 3):
            body = ('%d' % i) * 5 * (2 ** 20)
            part_resp = self.client.upload_part(
                Body=body, Bucket=self.bucket_name, Key=key_name,
                PartNumber=i, UploadId=upload_id)
            self.assertEqual(200, part_resp[
                'ResponseMetadata']['HTTPStatusCode'])
            parts.append({
                'PartNumber': i,
                'ETag': '',
            })
        with self.assertRaises(ClientError) as caught:
            self.client.complete_multipart_upload(
                Bucket=self.bucket_name, Key=key_name,
                MultipartUpload={
                    'Parts': parts,
                },
                UploadId=upload_id,
            )
        complete_mpu_resp = caught.exception.response
        self.assertEqual(400, complete_mpu_resp[
            'ResponseMetadata']['HTTPStatusCode'])
        self.assertEqual('InvalidPart', complete_mpu_resp[
            'Error']['Code'])
        self.assertTrue(complete_mpu_resp['Error']['Message'].startswith(
            'One or more of the specified parts could not be found.'
        ), complete_mpu_resp['Error']['Message'])
        self.assertEqual(complete_mpu_resp['Error']['UploadId'], upload_id)
        self.assertIn(complete_mpu_resp['Error']['PartNumber'], ('1', '2'))
        self.assertEqual(complete_mpu_resp['Error']['ETag'], None)


class TestVersionedMultiPartUpload(BaseMultiPartUploadTestCase):

    def setUp(self):
        super(TestVersionedMultiPartUpload, self).setUp()
        resp = self.client.put_bucket_versioning(
            Bucket=self.bucket_name,
            VersioningConfiguration={'Status': 'Enabled'})
        self.assertEqual(200, resp['ResponseMetadata']['HTTPStatusCode'])

    def tearDown(self):
        resp = self.client.put_bucket_versioning(
            Bucket=self.bucket_name,
            VersioningConfiguration={'Status': 'Suspended'})
        self.assertEqual(200, resp['ResponseMetadata']['HTTPStatusCode'])
        super(TestVersionedMultiPartUpload, self).tearDown()

    def test_get_by_part_number_with_versioning(self):
        # TODO: fixme
        #   test fails because the head on each version returns 'null'
        #   version id, which is because the HEAD is redirected to the mpu
        #   symlink in the versioned container which in turn redirects to the
        #   mpu manifest which has no version id
        self.skipTest(
            'fixme: versioned mpus do not return x-object-version-id')
        # create 3 version with progressively larger sizes
        parts_counts = [2, 3, 4]
        key_name = self.create_name('part-num-versions')
        version_vars = []
        for num_parts in parts_counts:
            self.num_parts = num_parts
            etag, version_id = self.upload_mpu_version(key_name)
            version_vars.append((num_parts, etag, version_id))
        for num_parts, mpu_etag, version in version_vars:

            self.num_parts = num_parts
            self._verify_part_num_response(
                self.client.get_object, key_name, mpu_etag, version)
            self._verify_part_num_response(
                self.client.head_object, key_name, mpu_etag, version)<|MERGE_RESOLUTION|>--- conflicted
+++ resolved
@@ -14,30 +14,11 @@
 # limitations under the License.
 import time
 
-<<<<<<< HEAD
-from test.s3api import BaseS3TestCase, date_to_datetime
+from test.s3api import BaseS3TestCase, status_from_error, code_from_error, \
+    etag_from_resp, date_to_datetime
 from botocore.exceptions import ClientError
 
 
-def etag_from_resp(response):
-    return response['ETag']
-
-
-def code_from_error(error):
-    return error.response['Error']['Code']
-
-
-def status_from_error(error):
-    return error.response['ResponseMetadata']['HTTPStatusCode']
-
-
-=======
-from test.s3api import BaseS3TestCase, status_from_error, code_from_error, \
-    etag_from_resp
-from botocore.exceptions import ClientError
-
-
->>>>>>> c2f25214
 class BaseMultiPartUploadTestCase(BaseS3TestCase):
     maxDiff = None
 
@@ -211,11 +192,7 @@
         self.assertEqual(200, list_mpu_resp[
             'ResponseMetadata']['HTTPStatusCode'])
         mpus = list_mpu_resp.get('Uploads', [])
-<<<<<<< HEAD
-        return [mpu['UploadId'] for mpu in mpus]
-=======
         return [(mpu['Key'], mpu['UploadId']) for mpu in mpus]
->>>>>>> c2f25214
 
     def list_parts(self, key_name, upload_id):
         list_parts_resp = self.client.list_parts(
@@ -276,8 +253,6 @@
             'ResponseMetadata']['HTTPStatusCode'])
         return resp
 
-<<<<<<< HEAD
-=======
     def get_part(self, key_name, part_number):
         resp = self.client.get_object(Bucket=self.bucket_name, Key=key_name,
                                       PartNumber=part_number)
@@ -285,7 +260,6 @@
             'ResponseMetadata']['HTTPStatusCode'])
         return resp
 
->>>>>>> c2f25214
     def delete_object(self, key_name):
         delete_resp = self.client.delete_object(
             Bucket=self.bucket_name, Key=key_name)
@@ -297,11 +271,7 @@
             self.client.head_object(
                 Bucket=self.bucket_name, Key=key_name,
             )
-<<<<<<< HEAD
-        self.assertEqual('404', cm.exception.response['Error']['Code'])
-=======
         self.assertEqual(404, status_from_error(cm.exception))
->>>>>>> c2f25214
 
     def test_basic_upload(self):
         key_name = self.create_name('key')
@@ -318,10 +288,7 @@
         found_uploads = list_mpu_resp.get('Uploads', [])
         self.assertEqual(1, len(found_uploads), found_uploads)
         self.assertEqual(upload_id, found_uploads[0]['UploadId'])
-<<<<<<< HEAD
         create_time = found_uploads[0]['Initiated']
-=======
->>>>>>> c2f25214
 
         parts = []
         for i in range(1, 3):
@@ -730,7 +697,6 @@
             'ResponseMetadata']['HTTPStatusCode'])
         self.assertEqual([], list_mpu_resp.get('Uploads', []))
 
-<<<<<<< HEAD
     def test_create_delete_upload_complete(self):
         # verify that delete after create trumps later uploads and complete
         key_name = self.create_name('key')
@@ -779,8 +745,6 @@
         self.assertEqual(last_modified.timestamp(),
                          head_resp['LastModified'].timestamp())
 
-=======
->>>>>>> c2f25214
     def test_create_upload_complete_complete(self):
         key_name = self.create_name('key')
         upload_id = self.create_mpu(key_name)
@@ -802,7 +766,6 @@
         self.assertEqual(404, status_from_error(cm.exception))
         self.assertEqual('NoSuchUpload', code_from_error(cm.exception))
 
-<<<<<<< HEAD
     def test_create_upload_complete_abort(self):
         key_name = self.create_name('key')
         upload_id = self.create_mpu(key_name)
@@ -821,8 +784,6 @@
         # abort gets 204
         self.abort_mpu(key_name, upload_id)
 
-=======
->>>>>>> c2f25214
     def test_create_upload_abort_complete(self):
         key_name = self.create_name('key')
         upload_id = self.create_mpu(key_name)
@@ -841,7 +802,6 @@
         self.assertEqual(404, status_from_error(cm.exception))
         self.assertEqual('NoSuchUpload', code_from_error(cm.exception))
 
-<<<<<<< HEAD
     def test_create_upload_abort_abort(self):
         key_name = self.create_name('key')
         upload_id = self.create_mpu(key_name)
@@ -850,8 +810,6 @@
         # repeated abort gets 204
         self.abort_mpu(key_name, upload_id)
 
-=======
->>>>>>> c2f25214
     def test_create_upload_abort_list_parts(self):
         key_name = self.create_name('key')
         upload_id = self.create_mpu(key_name)
@@ -878,19 +836,33 @@
         parts = self.upload_parts(key_name, upload_id, 3)
         subset_parts = parts[:2]
         self.complete_mpu(key_name, upload_id, subset_parts)
-<<<<<<< HEAD
         with self.assertRaises(ClientError) as cm:
             self.list_parts(key_name, upload_id)
         self.assertEqual(404, status_from_error(cm.exception))
         self.assertEqual('NoSuchUpload', code_from_error(cm.exception))
         response = self.head_part(key_name, 1)
         self.assertTrue(etag_from_resp(response).endswith('-2"'))
-        self.head_part(key_name, 2)
-        with self.assertRaises(ClientError) as cm:
-            self.head_part(key_name, 3)
+        response2 = self.head_part(key_name, 2)
+        self.assertEqual(etag_from_resp(response), etag_from_resp(response2))
+
+        with self.assertRaises(ClientError) as cm:
+            self.get_part(key_name, 3)
         self.assertEqual(416, status_from_error(cm.exception))
-=======
-
+        self.assertEqual('InvalidPartNumber', code_from_error(cm.exception))
+
+    def test_create_upload_complete_subset_of_parts_list_with_gaps(self):
+        # only a subset of uploaded parts are referenced in complete
+        key_name = self.create_name('key')
+        upload_id = self.create_mpu(key_name)
+        parts = self.upload_parts(key_name, upload_id, 3)
+        subset_parts = [parts[0], parts[2]]
+        self.complete_mpu(key_name, upload_id, subset_parts)
+        with self.assertRaises(ClientError) as cm:
+            self.list_parts(key_name, upload_id)
+        self.assertEqual(404, status_from_error(cm.exception))
+        self.assertEqual('NoSuchUpload', code_from_error(cm.exception))
+        # GET partNumbers are not same as uploaded part numbers!
+        self.head_part(key_name, 1)
         response = self.head_part(key_name, 1)
         self.assertTrue(etag_from_resp(response).endswith('-2"'))
         response2 = self.head_part(key_name, 2)
@@ -900,32 +872,23 @@
             self.get_part(key_name, 3)
         self.assertEqual(416, status_from_error(cm.exception))
         self.assertEqual('InvalidPartNumber', code_from_error(cm.exception))
->>>>>>> c2f25214
-
-    def test_create_upload_complete_subset_of_parts_list_with_gaps(self):
-        # only a subset of uploaded parts are referenced in complete
-        key_name = self.create_name('key')
-        upload_id = self.create_mpu(key_name)
-        parts = self.upload_parts(key_name, upload_id, 3)
-        subset_parts = [parts[0], parts[2]]
-        self.complete_mpu(key_name, upload_id, subset_parts)
-<<<<<<< HEAD
+
+    def test_create_upload_complete_parts_list_with_gaps(self):
+        # only a subset of part indexes are uploaded
+        key_name = self.create_name('key')
+        upload_id = self.create_mpu(key_name)
+        parts = self.upload_part_indexes(key_name, upload_id, [1, 1000])
+        actual_parts = self.list_parts(key_name, upload_id)
+        self.assertEqual([1, 1000], [p['PartNumber'] for p in actual_parts])
+        self.complete_mpu(key_name, upload_id, parts)
         with self.assertRaises(ClientError) as cm:
             self.list_parts(key_name, upload_id)
         self.assertEqual(404, status_from_error(cm.exception))
         self.assertEqual('NoSuchUpload', code_from_error(cm.exception))
-=======
->>>>>>> c2f25214
         # GET partNumbers are not same as uploaded part numbers!
         self.head_part(key_name, 1)
         response = self.head_part(key_name, 1)
         self.assertTrue(etag_from_resp(response).endswith('-2"'))
-<<<<<<< HEAD
-        self.head_part(key_name, 2)
-        with self.assertRaises(ClientError) as cm:
-            self.head_part(key_name, 3)
-        self.assertEqual(416, status_from_error(cm.exception))
-=======
         response2 = self.head_part(key_name, 2)
         self.assertEqual(etag_from_resp(response), etag_from_resp(response2))
 
@@ -933,41 +896,6 @@
             self.get_part(key_name, 3)
         self.assertEqual(416, status_from_error(cm.exception))
         self.assertEqual('InvalidPartNumber', code_from_error(cm.exception))
->>>>>>> c2f25214
-
-    def test_create_upload_complete_parts_list_with_gaps(self):
-        # only a subset of part indexes are uploaded
-        key_name = self.create_name('key')
-        upload_id = self.create_mpu(key_name)
-        parts = self.upload_part_indexes(key_name, upload_id, [1, 1000])
-        actual_parts = self.list_parts(key_name, upload_id)
-        self.assertEqual([1, 1000], [p['PartNumber'] for p in actual_parts])
-        self.complete_mpu(key_name, upload_id, parts)
-<<<<<<< HEAD
-        with self.assertRaises(ClientError) as cm:
-            self.list_parts(key_name, upload_id)
-        self.assertEqual(404, status_from_error(cm.exception))
-        self.assertEqual('NoSuchUpload', code_from_error(cm.exception))
-=======
->>>>>>> c2f25214
-        # GET partNumbers are not same as uploaded part numbers!
-        self.head_part(key_name, 1)
-        response = self.head_part(key_name, 1)
-        self.assertTrue(etag_from_resp(response).endswith('-2"'))
-<<<<<<< HEAD
-        self.head_part(key_name, 2)
-        with self.assertRaises(ClientError) as cm:
-            self.head_part(key_name, 3)
-        self.assertEqual(416, status_from_error(cm.exception))
-=======
-        response2 = self.head_part(key_name, 2)
-        self.assertEqual(etag_from_resp(response), etag_from_resp(response2))
-
-        with self.assertRaises(ClientError) as cm:
-            self.get_part(key_name, 3)
-        self.assertEqual(416, status_from_error(cm.exception))
-        self.assertEqual('InvalidPartNumber', code_from_error(cm.exception))
->>>>>>> c2f25214
 
     def test_create_upload_complete_misordered_parts(self):
         key_name = self.create_name('key')
@@ -983,22 +911,15 @@
         upload_id = self.create_mpu(key_name)
         # our upload is in progress
         found_uploads = self.list_mpus()
-<<<<<<< HEAD
-        self.assertEqual([upload_id], found_uploads)
-=======
         self.assertEqual([(key_name, upload_id)], found_uploads)
->>>>>>> c2f25214
         self.assertEqual([], self.list_parts(key_name, upload_id))
         self.abort_mpu(key_name, upload_id)
         # no more inprogress uploads
         self.assertEqual([], self.list_mpus())
-<<<<<<< HEAD
         with self.assertRaises(ClientError) as cm:
             self.list_parts(key_name, upload_id)
         self.assertEqual(404, status_from_error(cm.exception))
         self.assertEqual('NoSuchUpload', code_from_error(cm.exception))
-=======
->>>>>>> c2f25214
 
     def test_complete_multipart_upload_malformed_request(self):
         key_name = self.create_name('key')
