#!/usr/bin/python -u
# Copyright (c) 2010-2012 OpenStack Foundation
#
# Licensed under the Apache License, Version 2.0 (the "License");
# you may not use this file except in compliance with the License.
# You may obtain a copy of the License at
#
#    http://www.apache.org/licenses/LICENSE-2.0
#
# Unless required by applicable law or agreed to in writing, software
# distributed under the License is distributed on an "AS IS" BASIS,
# WITHOUT WARRANTIES OR CONDITIONS OF ANY KIND, either express or
# implied.
# See the License for the specific language governing permissions and
# limitations under the License.
import itertools
from contextlib import contextmanager
import unittest
import uuid
import random
import time
import six

from swift.common.direct_client import DirectClientException
from swift.common.manager import Manager
from swift.common.utils import md5
from swift.obj.reconstructor import ObjectReconstructor
from test.probe.common import ECProbeTest

from swift.common import direct_client

from swiftclient import client, ClientException


class Body(object):

    def __init__(self, total=3.5 * 2 ** 20):
        self.total = int(total)
        self.hasher = md5(usedforsecurity=False)
        self.size = 0
        self.chunk = b'test' * 16 * 2 ** 10

    @property
    def etag(self):
        return self.hasher.hexdigest()

    def __iter__(self):
        return self

    def __next__(self):
        if self.size > self.total:
            raise StopIteration()
        self.size += len(self.chunk)
        self.hasher.update(self.chunk)
        return self.chunk

    # for py2 compat
    next = __next__


class TestReconstructorRebuild(ECProbeTest):

    def setUp(self):
        super(TestReconstructorRebuild, self).setUp()
        # create EC container
        headers = {'X-Storage-Policy': self.policy.name}
        client.put_container(self.url, self.token, self.container_name,
                             headers=headers)

        # PUT object and POST some metadata
        self.proxy_put()
        self.headers_post = {
            self._make_name('x-object-meta-').decode('utf8'):
                self._make_name('meta-bar-').decode('utf8')}
        client.post_object(self.url, self.token, self.container_name,
                           self.object_name, headers=dict(self.headers_post))

        self.opart, self.onodes = self.object_ring.get_nodes(
            self.account, self.container_name, self.object_name)

        # stash frag etags and metadata for later comparison
        self.frag_headers, self.frag_etags = self._assert_all_nodes_have_frag()
        for node_index, hdrs in self.frag_headers.items():
            # sanity check
            self.assertIn(
                'X-Backend-Durable-Timestamp', hdrs,
                'Missing durable timestamp in %r' % self.frag_headers)

    def _format_node(self, node):
        return '%s#%s' % (node['device'], node['index'])

    def _assert_all_nodes_have_frag(self, extra_headers=None):
        # check all frags are in place
        failures = []
        frag_etags = {}
        frag_headers = {}
        for node in self.onodes:
            try:
                headers, etag = self.direct_get(node, self.opart,
                                                extra_headers=extra_headers)
                frag_etags[node['index']] = etag
                del headers['Date']  # Date header will vary so remove it
                frag_headers[node['index']] = headers
            except direct_client.DirectClientException as err:
                failures.append((node, err))
        if failures:
            self.fail('\n'.join(['    Node %r raised %r' %
                                 (self._format_node(node), exc)
                                 for (node, exc) in failures]))
        return frag_headers, frag_etags

    @contextmanager
    def _annotate_failure_with_scenario(self, failed, non_durable):
        try:
            yield
        except (AssertionError, ClientException) as err:
            self.fail(
                'Scenario with failed nodes: %r, non-durable nodes: %r\n'
                ' failed with:\n%s' %
                ([self._format_node(self.onodes[n]) for n in failed],
                 [self._format_node(self.onodes[n]) for n in non_durable], err)
            )

    def _test_rebuild_scenario(self, failed, non_durable,
                               reconstructor_cycles):
        # helper method to test a scenario with some nodes missing their
        # fragment and some nodes having non-durable fragments
        with self._annotate_failure_with_scenario(failed, non_durable):
            self.break_nodes(self.onodes, self.opart, failed, non_durable)

        # make sure we can still GET the object and it is correct; the
        # proxy is doing decode on remaining fragments to get the obj
        with self._annotate_failure_with_scenario(failed, non_durable):
            headers, etag = self.proxy_get()
            self.assertEqual(self.etag, etag)
            for key in self.headers_post:
                self.assertIn(key, headers)
                self.assertEqual(self.headers_post[key], headers[key])

        # fire up reconstructor
        for i in range(reconstructor_cycles):
            self.reconstructor.once()

        # check GET via proxy returns expected data and metadata
        with self._annotate_failure_with_scenario(failed, non_durable):
            headers, etag = self.proxy_get()
            self.assertEqual(self.etag, etag)
            for key in self.headers_post:
                self.assertIn(key, headers)
                self.assertEqual(self.headers_post[key], headers[key])
        # check all frags are intact, durable and have expected metadata
        with self._annotate_failure_with_scenario(failed, non_durable):
            frag_headers, frag_etags = self._assert_all_nodes_have_frag()
            self.assertEqual(self.frag_etags, frag_etags)
            # self._frag_headers include X-Backend-Durable-Timestamp so this
            # assertion confirms that the rebuilt frags are all durable
            self.assertEqual(self.frag_headers, frag_headers)

    def test_rebuild_missing_frags(self):
        # build up a list of node lists to kill data from,
        # first try a single node
        # then adjacent nodes and then nodes >1 node apart
        single_node = (random.randint(0, 5),)
        adj_nodes = (0, 5)
        far_nodes = (0, 4)

        for failed_nodes in [single_node, adj_nodes, far_nodes]:
            self._test_rebuild_scenario(failed_nodes, [], 1)

    def test_rebuild_non_durable_frags(self):
        # build up a list of node lists to make non-durable,
        # first try a single node
        # then adjacent nodes and then nodes >1 node apart
        single_node = (random.randint(0, 5),)
        adj_nodes = (0, 5)
        far_nodes = (0, 4)

        for non_durable_nodes in [single_node, adj_nodes, far_nodes]:
            self._test_rebuild_scenario([], non_durable_nodes, 1)

    def test_rebuild_with_missing_frags_and_non_durable_frags(self):
        # pick some nodes with parts deleted, some with non-durable fragments
        scenarios = [
            # failed, non-durable
            ((0, 2), (4,)),
            ((0, 4), (2,)),
        ]
        for failed, non_durable in scenarios:
            self._test_rebuild_scenario(failed, non_durable, 3)
        scenarios = [
            # failed, non-durable
            ((0, 1), (2,)),
            ((0, 2), (1,)),
        ]
        for failed, non_durable in scenarios:
            # why 2 repeats? consider missing fragment on nodes 0, 1  and
            # missing durable on node 2: first reconstructor cycle on node 3
            # will make node 2 durable, first cycle on node 5 will rebuild on
            # node 0; second cycle on node 0 or 2 will rebuild on node 1. Note
            # that it is possible, that reconstructor processes on each node
            # run in order such that all rebuild complete in once cycle, but
            # that is not guaranteed, we allow 2 cycles to be sure.
            self._test_rebuild_scenario(failed, non_durable, 2)
        scenarios = [
            # failed, non-durable
            ((0, 2), (1, 3, 5)),
            ((0,), (1, 2, 4, 5)),
        ]
        for failed, non_durable in scenarios:
            # why 3 repeats? consider missing fragment on node 0 and single
            # durable on node 3: first reconstructor cycle on node 3 will make
            # nodes 2 and 4 durable, second cycle on nodes 2 and 4 will make
            # node 1 and 5 durable, third cycle on nodes 1 or 5 will
            # reconstruct the missing fragment on node 0.
            self._test_rebuild_scenario(failed, non_durable, 3)

    def test_rebuild_partner_down(self):
        # we have to pick a lower index because we have few handoffs
        nodes = self.onodes[:2]
        random.shuffle(nodes)  # left or right is fine
        primary_node, partner_node = nodes

        # capture fragment etag from partner
        failed_partner_meta, failed_partner_etag = self.direct_get(
            partner_node, self.opart)

        # and 507 the failed partner device
        device_path = self.device_dir(partner_node)
        self.kill_drive(device_path)

        # reconstruct from the primary, while one of it's partners is 507'd
        self.reconstructor.once(number=self.config_number(primary_node))

        # a handoff will pickup the rebuild
        hnodes = list(self.object_ring.get_more_nodes(self.opart))
        for node in hnodes:
            try:
                found_meta, found_etag = self.direct_get(
                    node, self.opart)
            except DirectClientException as e:
                if e.http_status != 404:
                    raise
            else:
                break
        else:
            self.fail('Unable to fetch rebuilt frag from handoffs %r '
                      'given primary nodes %r with %s unmounted '
                      'trying to rebuild from %s' % (
                          [h['device'] for h in hnodes],
                          [n['device'] for n in self.onodes],
                          partner_node['device'],
                          primary_node['device'],
                      ))
        self.assertEqual(failed_partner_etag, found_etag)
        del failed_partner_meta['Date']
        del found_meta['Date']
        self.assertEqual(failed_partner_meta, found_meta)

        # just to be nice
        self.revive_drive(device_path)

    def test_sync_expired_object(self):
        # verify that missing frag can be rebuilt for an expired object
        delete_after = 2
        self.proxy_put(extra_headers={'x-delete-after': delete_after})
        self.proxy_get()  # sanity check
        orig_frag_headers, orig_frag_etags = self._assert_all_nodes_have_frag(
            extra_headers={'X-Backend-Replication': 'True'})

        # wait for object to expire
        timeout = time.time() + delete_after + 1
        while time.time() < timeout:
            try:
                self.proxy_get()
            except ClientException as e:
                if e.http_status == 404:
                    break
                else:
                    raise
        else:
            self.fail('Timed out waiting for %s/%s to expire after %ss' % (
                self.container_name, self.object_name, delete_after))

        # sanity check - X-Backend-Replication let's us get expired frag...
        fail_node = random.choice(self.onodes)
        self.assert_direct_get_succeeds(
            fail_node, self.opart,
            extra_headers={'X-Backend-Replication': 'True'})
        # ...until we remove the frag from fail_node
        self.break_nodes(
            self.onodes, self.opart, [self.onodes.index(fail_node)], [])
        # ...now it's really gone
        with self.assertRaises(DirectClientException) as cm:
            self.direct_get(fail_node, self.opart,
                            extra_headers={'X-Backend-Replication': 'True'})
        self.assertEqual(404, cm.exception.http_status)
        self.assertNotIn('X-Backend-Timestamp', cm.exception.http_headers)

        # run the reconstructor
        self.reconstructor.once()

        # the missing frag is now in place but expired
        with self.assertRaises(DirectClientException) as cm:
            self.direct_get(fail_node, self.opart)
        self.assertEqual(404, cm.exception.http_status)
        self.assertIn('X-Backend-Timestamp', cm.exception.http_headers)

        # check all frags are intact, durable and have expected metadata
        frag_headers, frag_etags = self._assert_all_nodes_have_frag(
            extra_headers={'X-Backend-Replication': 'True'})
        self.assertEqual(orig_frag_etags, frag_etags)
        self.maxDiff = None
        self.assertEqual(orig_frag_headers, frag_headers)

    def test_sync_unexpired_object_metadata(self):
        # verify that metadata can be sync'd to a frag that has missed a POST
        # and consequently that frag appears to be expired, when in fact the
        # POST removed the x-delete-at header
        client.put_container(self.url, self.token, self.container_name,
                             headers={'x-storage-policy': self.policy.name})
        opart, onodes = self.object_ring.get_nodes(
            self.account, self.container_name, self.object_name)
        delete_at = int(time.time() + 3)
        contents = ('body-%s' % uuid.uuid4()).encode()
        headers = {'x-delete-at': delete_at}
        client.put_object(self.url, self.token, self.container_name,
                          self.object_name, headers=headers, contents=contents)
        # fail a primary
        post_fail_node = random.choice(onodes)
        post_fail_path = self.device_dir(post_fail_node)
        self.kill_drive(post_fail_path)
        # post over w/o x-delete-at
        client.post_object(self.url, self.token, self.container_name,
                           self.object_name, {'content-type': 'something-new'})
        # revive failed primary
        self.revive_drive(post_fail_path)
        # wait for the delete_at to pass, and check that it thinks the object
        # is expired
        timeout = time.time() + 5
        err = None
        while time.time() < timeout:
            try:
                direct_client.direct_head_object(
                    post_fail_node, opart, self.account, self.container_name,
                    self.object_name, headers={
                        'X-Backend-Storage-Policy-Index': int(self.policy)})
            except direct_client.ClientException as client_err:
                if client_err.http_status != 404:
                    raise
                err = client_err
                break
            else:
                time.sleep(0.1)
        else:
            self.fail('Failed to get a 404 from node with expired object')
        self.assertEqual(err.http_status, 404)
        self.assertIn('X-Backend-Timestamp', err.http_headers)

        # but from the proxy we've got the whole story
        headers, body = client.get_object(self.url, self.token,
                                          self.container_name,
                                          self.object_name)
        self.assertNotIn('X-Delete-At', headers)
        self.reconstructor.once()

        # ... and all the nodes have the final unexpired state
        for node in onodes:
            headers = direct_client.direct_head_object(
                node, opart, self.account, self.container_name,
                self.object_name, headers={
                    'X-Backend-Storage-Policy-Index': int(self.policy)})
            self.assertNotIn('X-Delete-At', headers)

    def test_rebuild_quarantines_lonely_frag(self):
        # fail one device while the object is deleted so we are left with one
        # fragment and some tombstones
        failed_node = self.onodes[0]
        device_path = self.device_dir(failed_node)
        self.kill_drive(device_path)
        self.assert_direct_get_fails(failed_node, self.opart, 507)  # sanity

        # delete object
        client.delete_object(self.url, self.token, self.container_name,
                             self.object_name)

        # check we have tombstones
        for node in self.onodes[1:]:
            err = self.assert_direct_get_fails(node, self.opart, 404)
            self.assertIn('X-Backend-Timestamp', err.http_headers)

        # run the reconstructor with zero reclaim age to clean up tombstones
        for conf_index in self.configs['object-reconstructor'].keys():
            self.run_custom_daemon(
                ObjectReconstructor, 'object-reconstructor', conf_index,
                {'reclaim_age': '0'})

        # check we no longer have tombstones
        for node in self.onodes[1:]:
            err = self.assert_direct_get_fails(node, self.opart, 404)
            self.assertNotIn('X-Timestamp', err.http_headers)

        # revive the failed device and check it has a fragment
        self.revive_drive(device_path)
        self.assert_direct_get_succeeds(failed_node, self.opart)

        # restart proxy to clear error-limiting so that the revived drive
        # participates again
        Manager(['proxy-server']).restart()

        # client GET will fail with 503 ...
        with self.assertRaises(ClientException) as cm:
            client.get_object(self.url, self.token, self.container_name,
                              self.object_name)
        self.assertEqual(503, cm.exception.http_status)
        # ... but client GET succeeds
        headers = client.head_object(self.url, self.token, self.container_name,
                                     self.object_name)
        for key in self.headers_post:
            self.assertIn(key, headers)
            self.assertEqual(self.headers_post[key], headers[key])

        # run the reconstructor without quarantine_threshold set
        error_lines = []
        warning_lines = []
        for conf_index in self.configs['object-reconstructor'].keys():
            reconstructor = self.run_custom_daemon(
                ObjectReconstructor, 'object-reconstructor', conf_index,
<<<<<<< HEAD
                {'quarantine_age': '0'}, capture_logs=True)
            logger = reconstructor.logger.logger
=======
                {'quarantine_age': '0'})
            logger = reconstructor.logger
>>>>>>> 89815389
            error_lines.append(logger.get_lines_for_level('error'))
            warning_lines.append(logger.get_lines_for_level('warning'))

        # check logs for errors
        found_lines = False
        for lines in error_lines:
            if not lines:
                continue
            self.assertFalse(found_lines, error_lines)
            found_lines = True
            for line in itertools.islice(lines, 0, 6, 2):
                self.assertIn(
                    'Unable to get enough responses (1/4 from 1 ok '
                    'responses)', line, lines)
            for line in itertools.islice(lines, 1, 7, 2):
                self.assertIn(
                    'Unable to get enough responses (4 x 404 error '
                    'responses)', line, lines)
        self.assertTrue(found_lines, 'error lines not found')

        for lines in warning_lines:
            self.assertEqual([], lines)

        # check we have still have a single fragment and no tombstones
        self.assert_direct_get_succeeds(failed_node, self.opart)
        for node in self.onodes[1:]:
            err = self.assert_direct_get_fails(node, self.opart, 404)
            self.assertNotIn('X-Timestamp', err.http_headers)

        # run the reconstructor to quarantine the lonely frag
        error_lines = []
        warning_lines = []
        for conf_index in self.configs['object-reconstructor'].keys():
            reconstructor = self.run_custom_daemon(
                ObjectReconstructor, 'object-reconstructor', conf_index,
<<<<<<< HEAD
                {'quarantine_age': '0', 'quarantine_threshold': '1'},
                capture_logs=True)
            logger = reconstructor.logger.logger
=======
                {'quarantine_age': '0', 'quarantine_threshold': '1'})
            logger = reconstructor.logger
>>>>>>> 89815389
            error_lines.append(logger.get_lines_for_level('error'))
            warning_lines.append(logger.get_lines_for_level('warning'))

        # check logs for errors
        found_lines = False
        for index, lines in enumerate(error_lines):
            if not lines:
                continue
            self.assertFalse(found_lines, error_lines)
            found_lines = True
            for line in itertools.islice(lines, 0, 6, 2):
                self.assertIn(
                    'Unable to get enough responses (1/4 from 1 ok '
                    'responses)', line, lines)
            for line in itertools.islice(lines, 1, 7, 2):
                self.assertIn(
                    'Unable to get enough responses (6 x 404 error '
                    'responses)', line, lines)
        self.assertTrue(found_lines, 'error lines not found')

        # check logs for quarantine warning
        found_lines = False
        for lines in warning_lines:
            if not lines:
                continue
            self.assertFalse(found_lines, warning_lines)
            found_lines = True
            self.assertEqual(1, len(lines), lines)
            self.assertIn('Quarantined object', lines[0])
        self.assertTrue(found_lines, 'warning lines not found')

        # check we have nothing
        for node in self.onodes:
            err = self.assert_direct_get_fails(node, self.opart, 404)
            self.assertNotIn('X-Backend-Timestamp', err.http_headers)
        # client HEAD and GET now both 404
        with self.assertRaises(ClientException) as cm:
            client.get_object(self.url, self.token, self.container_name,
                              self.object_name)
        self.assertEqual(404, cm.exception.http_status)
        with self.assertRaises(ClientException) as cm:
            client.head_object(self.url, self.token, self.container_name,
                               self.object_name)
        self.assertEqual(404, cm.exception.http_status)

        # run the reconstructor once more - should see no errors in logs!
        error_lines = []
        warning_lines = []
        for conf_index in self.configs['object-reconstructor'].keys():
            reconstructor = self.run_custom_daemon(
                ObjectReconstructor, 'object-reconstructor', conf_index,
<<<<<<< HEAD
                {'quarantine_age': '0', 'quarantine_threshold': '1'},
                capture_logs=True)
            logger = reconstructor.logger.logger
=======
                {'quarantine_age': '0', 'quarantine_threshold': '1'})
            logger = reconstructor.logger
>>>>>>> 89815389
            error_lines.append(logger.get_lines_for_level('error'))
            warning_lines.append(logger.get_lines_for_level('warning'))

        for lines in error_lines:
            self.assertEqual([], lines)
        for lines in warning_lines:
            self.assertEqual([], lines)


if six.PY2:
    # The non-ASCII chars in metadata cause test hangs in
    # _assert_all_nodes_have_frag because of https://bugs.python.org/issue37093

    class TestReconstructorRebuildUTF8(TestReconstructorRebuild):

        def _make_name(self, prefix):
            return b'%s\xc3\xa8-%s' % (
                prefix.encode(), str(uuid.uuid4()).encode())


if __name__ == "__main__":
    unittest.main()<|MERGE_RESOLUTION|>--- conflicted
+++ resolved
@@ -425,13 +425,8 @@
         for conf_index in self.configs['object-reconstructor'].keys():
             reconstructor = self.run_custom_daemon(
                 ObjectReconstructor, 'object-reconstructor', conf_index,
-<<<<<<< HEAD
                 {'quarantine_age': '0'}, capture_logs=True)
-            logger = reconstructor.logger.logger
-=======
-                {'quarantine_age': '0'})
             logger = reconstructor.logger
->>>>>>> 89815389
             error_lines.append(logger.get_lines_for_level('error'))
             warning_lines.append(logger.get_lines_for_level('warning'))
 
@@ -467,14 +462,9 @@
         for conf_index in self.configs['object-reconstructor'].keys():
             reconstructor = self.run_custom_daemon(
                 ObjectReconstructor, 'object-reconstructor', conf_index,
-<<<<<<< HEAD
                 {'quarantine_age': '0', 'quarantine_threshold': '1'},
                 capture_logs=True)
-            logger = reconstructor.logger.logger
-=======
-                {'quarantine_age': '0', 'quarantine_threshold': '1'})
             logger = reconstructor.logger
->>>>>>> 89815389
             error_lines.append(logger.get_lines_for_level('error'))
             warning_lines.append(logger.get_lines_for_level('warning'))
 
@@ -526,14 +516,9 @@
         for conf_index in self.configs['object-reconstructor'].keys():
             reconstructor = self.run_custom_daemon(
                 ObjectReconstructor, 'object-reconstructor', conf_index,
-<<<<<<< HEAD
                 {'quarantine_age': '0', 'quarantine_threshold': '1'},
                 capture_logs=True)
-            logger = reconstructor.logger.logger
-=======
-                {'quarantine_age': '0', 'quarantine_threshold': '1'})
             logger = reconstructor.logger
->>>>>>> 89815389
             error_lines.append(logger.get_lines_for_level('error'))
             warning_lines.append(logger.get_lines_for_level('warning'))
 
