--- conflicted
+++ resolved
@@ -715,7 +715,6 @@
         # Check that s3api converts a Content-MD5 header into an etag.
         self.assertEqual(headers['etag'], etag)
 
-<<<<<<< HEAD
     def test_object_PUT_overwites_mpu_async_cleanup(self):
         backend_responses = ResponseCollection([ResponseData(
             201, headers={'x-object-sysmeta-s3api-upload-id': 'mpu-id',
@@ -731,17 +730,6 @@
             swob.HTTPCreated, {}, None)
         etag = self.response_headers['etag']
         content_md5 = binascii.b2a_base64(binascii.a2b_hex(etag)).strip()
-=======
-    def test_object_PUT_bad_hash(self):
-        # FakeSwift doesn't care if the etag matches, so we explicitly register
-        # the 422 that the proxy would have passed on from the object servers
-        self.swift.register('PUT', '/v1/AUTH_test/bucket/object',
-                            swob.HTTPUnprocessableEntity, {},
-                            'Unprocessable Entity')
-
-        bad_etag = md5(b'not-same-content').hexdigest()
-        content_md5 = binascii.b2a_base64(binascii.a2b_hex(bad_etag)).strip()
->>>>>>> b33f8ff2
         if not six.PY2:
             content_md5 = content_md5.decode('ascii')
 
@@ -756,7 +744,6 @@
         req.date = datetime.now()
         req.content_type = 'text/plain'
         status, headers, body = self.call_s3api(req)
-<<<<<<< HEAD
         self.assertEqual(status.split()[0], '200')
         # Check that s3api returns an etag header.
         self.assertEqual(headers['etag'], '"%s"' % etag)
@@ -769,13 +756,35 @@
         if self.s3api.conf.s3_acl:
             exp_calls.insert(0, ('HEAD', '/v1/AUTH_test/bucket'))
         self.assertEqual(exp_calls, self.swift.calls)
-=======
+
+    def test_object_PUT_bad_hash(self):
+        # FakeSwift doesn't care if the etag matches, so we explicitly register
+        # the 422 that the proxy would have passed on from the object servers
+        self.swift.register('PUT', '/v1/AUTH_test/bucket/object',
+                            swob.HTTPUnprocessableEntity, {},
+                            'Unprocessable Entity')
+
+        bad_etag = md5(b'not-same-content').hexdigest()
+        content_md5 = binascii.b2a_base64(binascii.a2b_hex(bad_etag)).strip()
+        if not six.PY2:
+            content_md5 = content_md5.decode('ascii')
+
+        req = Request.blank(
+            '/bucket/object',
+            environ={'REQUEST_METHOD': 'PUT'},
+            headers={'Authorization': 'AWS test:tester:hmac',
+                     'x-amz-storage-class': 'STANDARD',
+                     'Content-MD5': content_md5,
+                     'Date': self.get_date_header()},
+            body=self.object_body)
+        req.date = datetime.now()
+        req.content_type = 'text/plain'
+        status, headers, body = self.call_s3api(req)
         self.assertEqual(status.split()[0], '400')
         self.assertEqual(self._get_error_code(body), 'BadDigest')
         self.assertIn(b'Content-MD5', body)
         self.assertEqual('/v1/AUTH_test/bucket/object',
                          req.environ.get('swift.backend_path'))
->>>>>>> b33f8ff2
 
     def test_object_PUT_quota_exceeded(self):
         etag = self.response_headers['etag']
