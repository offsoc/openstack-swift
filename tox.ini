--- conflicted
+++ resolved
@@ -152,13 +152,8 @@
 # Swift team needs to decide if they want to enable either of these:
 # W503: line break before binary operator
 # W504: line break after binary operator
-<<<<<<< HEAD
-ignore = H101,H202,H301,H306,H404,H405,H501,W503,W504,E402,E731
+ignore = H101,H202,H301,H306,H404,H405,H501,W503,W504,E402,E731,E741
 exclude = .venv,.tox,dist,*egg,*pb2.py
-=======
-ignore = H101,H202,H301,H306,H404,H405,H501,W503,W504,E402,E731,E741
-exclude = .venv,.tox,dist,*egg
->>>>>>> 08db36a2
 filename = *.py,bin/*
 show-source = True
 
