--- conflicted
+++ resolved
@@ -1203,6 +1203,9 @@
         self.reason = reason
         self.headers = HeaderKeyDict(headers)
         self.body = body or b''
+
+    def getheader(self, key):
+        return self.headers.get(key)
 
     @classmethod
     def from_http_response(cls, http_response, body=None):
@@ -2128,19 +2131,15 @@
                     if (self.app.check_response(node, self.server_type, resp,
                                                 method, path)
                             and not is_informational(resp.status)):
-<<<<<<< HEAD
                         return ResponseData.from_http_response(
-                            resp, resp.read())
-=======
-                        return resp, resp.read(), node
->>>>>>> 6e4ecfc5
+                            resp, resp.read()), node
 
             except (Exception, Timeout):
                 self.app.exception_occurred(
                     node, self.server_type,
                     'Trying to %(method)s %(path)s' %
                     {'method': method, 'path': path})
-        return None, None, None
+        return None, None
 
     def make_requests(self, req, ring, part, method, path, headers,
                       query_string='', overrides=None, node_count=None,
@@ -2175,46 +2174,24 @@
         for head in headers:
             pile.spawn(self._make_request, nodes, part, method, path,
                        head, query_string, body, self.logger.thread_locals)
-<<<<<<< HEAD
         responses = ResponseCollection()
-        for resp in pile:
-            if not resp:
+        for resp, node in pile:
+            if not is_useful_response(resp, node):
                 continue
             responses.append(resp)
             if self.have_quorum(responses.statuses, node_number):
-=======
-        results = []
-        statuses = []
-        for resp, body, node in pile:
-            if not is_useful_response(resp, node):
-                continue
-            results.append((resp.status, resp.reason, resp.getheaders(), body))
-            statuses.append(resp.status)
-            if self.have_quorum(statuses, node_number):
->>>>>>> 6e4ecfc5
                 break
         # give any pending requests *some* chance to finish
         finished_quickly = pile.waitall(self.app.post_quorum_timeout)
-        for resp, body, node in finished_quickly:
+        for resp, node in finished_quickly:
             if not is_useful_response(resp, node):
                 continue
-<<<<<<< HEAD
             responses.append(resp)
         while len(responses) < node_number:
             responses.append(ResponseData(HTTP_SERVICE_UNAVAILABLE))
 
         return self.best_response(req, responses, overrides=overrides,
                                   headers=True)
-=======
-            results.append((resp.status, resp.reason, resp.getheaders(), body))
-            statuses.append(resp.status)
-        while len(results) < node_number:
-            results.append((HTTP_SERVICE_UNAVAILABLE, '', '', b''))
-        statuses, reasons, resp_headers, bodies = zip(*results)
-        return self.best_response(req, statuses, reasons, bodies,
-                                  '%s %s' % (self.server_type, req.method),
-                                  overrides=overrides, headers=resp_headers)
->>>>>>> 6e4ecfc5
 
     def _quorum_size(self, n):
         """
