# Copyright (c) 2010-2014 OpenStack Foundation.
#
# Licensed under the Apache License, Version 2.0 (the "License");
# you may not use this file except in compliance with the License.
# You may obtain a copy of the License at
#
#    http://www.apache.org/licenses/LICENSE-2.0
#
# Unless required by applicable law or agreed to in writing, software
# distributed under the License is distributed on an "AS IS" BASIS,
# WITHOUT WARRANTIES OR CONDITIONS OF ANY KIND, either express or
# implied.
# See the License for the specific language governing permissions and
# limitations under the License.
"""
Implementation of S3 Multipart Upload.

This module implements S3 Multipart Upload APIs with the Swift SLO feature.
The following explains how S3api uses swift container and objects to store S3
upload information:

-----------------
[bucket]+segments
-----------------

A container to store upload information. [bucket] is the original bucket
where multipart upload is initiated.

-----------------------------
[bucket]+segments/[upload_id]
-----------------------------

An object of the ongoing upload id. The object is empty and used for
checking the target upload status. If the object exists, it means that the
upload is initiated but not either completed or aborted.

-------------------------------------------
[bucket]+segments/[upload_id]/[part_number]
-------------------------------------------

The last suffix is the part number under the upload id. When the client uploads
the parts, they will be stored in the namespace with
[bucket]+segments/[upload_id]/[part_number].

Example listing result in the [bucket]+segments container::

  [bucket]+segments/[upload_id1]  # upload id object for upload_id1
  [bucket]+segments/[upload_id1]/1  # part object for upload_id1
  [bucket]+segments/[upload_id1]/2  # part object for upload_id1
  [bucket]+segments/[upload_id1]/3  # part object for upload_id1
  [bucket]+segments/[upload_id2]  # upload id object for upload_id2
  [bucket]+segments/[upload_id2]/1  # part object for upload_id2
  [bucket]+segments/[upload_id2]/2  # part object for upload_id2
     .
     .

Those part objects are directly used as segments of a Swift
Static Large Object when the multipart upload is completed.

"""

import binascii
import time

from swift.common import constraints
<<<<<<< HEAD
from swift.common.middleware.mpu import MPUSloCallbackHandler, MPUId
from swift.common.swob import Range, normalize_etag, wsgi_to_str
from swift.common.utils import json, public, reiterate, md5
from swift.common.db import utf8encode
=======
from swift.common.swob import Range, bytes_to_wsgi, normalize_etag, \
    wsgi_to_str
from swift.common.utils import json, public, reiterate, md5, Timestamp
>>>>>>> ae6300af
from swift.common.request_helpers import get_container_update_override_key, \
    get_param

from urllib.parse import quote, urlparse

from swift.common.middleware.s3api.controllers.base import Controller, \
    bucket_operation, object_operation, check_container_existence
from swift.common.middleware.s3api.s3response import InvalidArgument, \
    ErrorResponse, MalformedXML, BadDigest, KeyTooLongError, \
    InvalidPart, EntityTooSmall, InvalidPartOrder, InvalidRequest, HTTPOk, \
    NoSuchUpload, NoSuchBucket
from swift.common.middleware.s3api.utils import S3Timestamp, sysmeta_header
from swift.common.middleware.s3api.etree import Element, SubElement, \
    fromstring, tostring, XMLSyntaxError, DocumentInvalid

DEFAULT_MAX_PARTS_LISTING = 1000
DEFAULT_MAX_UPLOADS = 1000

MAX_COMPLETE_UPLOAD_BODY_SIZE = 2048 * 1024


def _make_complete_body(req, s3_etag, yielded_anything):
    result_elem = Element('CompleteMultipartUploadResult')

    # NOTE: boto with sig v4 appends port to HTTP_HOST value at
    # the request header when the port is non default value and it
    # makes req.host_url like as http://localhost:8080:8080/path
    # that obviously invalid. Probably it should be resolved at
    # swift.common.swob though, tentatively we are parsing and
    # reconstructing the correct host_url info here.
    # in detail, https://github.com/boto/boto/pull/3513
    parsed_url = urlparse(req.host_url)
    host_url = '%s://%s' % (parsed_url.scheme, parsed_url.hostname)
    # Why are we doing our own port parsing? Because py3 decided
    # to start raising ValueErrors on access after parsing such
    # an invalid port
    netloc = parsed_url.netloc.split('@')[-1].split(']')[-1]
    if ':' in netloc:
        port = netloc.split(':', 2)[1]
        host_url += ':%s' % port

    SubElement(result_elem, 'Location').text = host_url + req.path
    SubElement(result_elem, 'Bucket').text = req.container_name
    SubElement(result_elem, 'Key').text = wsgi_to_str(req.object_name)
    SubElement(result_elem, 'ETag').text = '"%s"' % s3_etag
    body = tostring(result_elem, xml_declaration=not yielded_anything)
    if yielded_anything:
        return b'\n' + body
    return body


def get_valid_upload_id(req):
    upload_id = get_param(req, 'uploadId')
    try:
        # NB: we cannot check tht the upload id is valid for the path because
        # we don't yet have the complete backend path with the account; mpu
        # middleware will check the upload-id is valid for the path.
        return str(MPUId.parse(upload_id))
    except ValueError:
        raise NoSuchUpload(upload_id=upload_id)


class PartController(Controller):
    """
    Handles the following APIs:

    * Upload Part
    * Upload Part - Copy

    Those APIs are logged as PART operations in the S3 server log.
    """

    def _check_copy_source_range(self, req):
        source_resp = req.check_copy_source(self.app)
        if 'X-Amz-Copy-Source' in req.headers and \
                'X-Amz-Copy-Source-Range' in req.headers:
            rng = req.headers['X-Amz-Copy-Source-Range']

            header_valid = True
            try:
                rng_obj = Range(rng)
                if len(rng_obj.ranges) != 1:
                    header_valid = False
            except ValueError:
                header_valid = False
            if not header_valid:
                err_msg = ('The x-amz-copy-source-range value must be of the '
                           'form bytes=first-last where first and last are '
                           'the zero-based offsets of the first and last '
                           'bytes to copy')
                raise InvalidArgument('x-amz-source-range', rng, err_msg)

            source_size = int(source_resp.headers['Content-Length'])
            if not rng_obj.ranges_for_length(source_size):
                err_msg = ('Range specified is not valid for source object '
                           'of size: %s' % source_size)
                raise InvalidArgument('x-amz-source-range', rng, err_msg)

            req.headers['Range'] = rng
            del req.headers['X-Amz-Copy-Source-Range']
        if 'X-Amz-Copy-Source' in req.headers:
            # Clear some problematic headers that might be on the source
            req.headers.update({
                sysmeta_header('object', 'etag'): '',
                'X-Object-Sysmeta-Swift3-Etag': '',  # for legacy data
                'X-Object-Sysmeta-Slo-Etag': '',
                'X-Object-Sysmeta-Slo-Size': '',
                get_container_update_override_key('etag'): '',
            })

    @public
    @object_operation
    @check_container_existence
    def PUT(self, req):
        """
        Handles Upload Part and Upload Part Copy.
        """

        if 'uploadId' not in req.params:
            raise InvalidArgument('ResourceType', 'partNumber',
                                  'Unexpected query string parameter')

        part_number = req.validate_part_number()
        upload_id = get_valid_upload_id(req)
        self._check_copy_source_range(req)
        query = {'upload-id': upload_id,
                 'part-number': part_number}
        resp = req.get_response(self.app, query=query)

        if 'X-Amz-Copy-Source' in req.headers:
            ts = S3Timestamp.from_http_date(resp.headers['Last-Modified'])
            resp.append_copy_resp_body(req.controller_name, ts.s3xmlformat)

        resp.status = 200
        return resp


class UploadsController(Controller):
    """
    Handles the following APIs:

    * List Multipart Uploads
    * Initiate Multipart Upload

    Those APIs are logged as UPLOADS operations in the S3 server log.
    """
    @public
    @bucket_operation(err_resp=InvalidRequest,
                      err_msg="Key is not expected for the GET method "
                              "?uploads subresource")
    @check_container_existence
    def GET(self, req):
        """
        Handles List Multipart Uploads
        """

        # TODO: shift this into mpu middleware?
        def separate_uploads(uploads, prefix, delimiter):
            """
            separate_uploads will separate uploads into non_delimited_uploads
            (a subset of uploads) and common_prefixes according to the
            specified delimiter. non_delimited_uploads is a list of uploads
            which exclude the delimiter. common_prefixes is a set of prefixes
            prior to the specified delimiter. Note that the prefix in the
            common_prefixes includes the delimiter itself.

            i.e. if '/' delimiter specified and then the uploads is consists of
            ['foo', 'foo/bar'], this function will return (['foo'], ['foo/']).

            :param uploads: A list of uploads dictionary
            :param prefix: A string of prefix reserved on the upload path.
                           (i.e. the delimiter must be searched behind the
                            prefix)
            :param delimiter: A string of delimiter to split the path in each
                              upload

            :return (non_delimited_uploads, common_prefixes)
            """
            non_delimited_uploads = []
            common_prefixes = set()
            for upload in uploads:
                key = upload['key']
                end = key.find(delimiter, len(prefix))
                if end >= 0:
                    common_prefix = key[:end + len(delimiter)]
                    common_prefixes.add(common_prefix)
                else:
                    non_delimited_uploads.append(upload)
            return non_delimited_uploads, sorted(common_prefixes)

        encoding_type = get_param(req, 'encoding-type')
        if encoding_type is not None and encoding_type != 'url':
            err_msg = 'Invalid Encoding Method specified in Request'
            raise InvalidArgument('encoding-type', encoding_type, err_msg)

        query = {
            'uploads': 'true',
            'format': 'json',
        }
        key_marker = get_param(req, 'key-marker', '')
        upload_id_marker = get_param(req, 'upload-id-marker', '')
        if key_marker:
            query['marker'] = key_marker
            if upload_id_marker:
                query['upload-id-marker'] = upload_id_marker
        if 'prefix' in req.params:
            query['prefix'] = get_param(req, 'prefix')

        uploads = []
        prefixes = []
        max_uploads = req.get_validated_param(
            'max-uploads', DEFAULT_MAX_UPLOADS, DEFAULT_MAX_UPLOADS)
        while len(uploads) < max_uploads:
            try:
                resp = req.get_response(self.app, query=query)
                objects = json.loads(resp.body)
            except NoSuchBucket:
                # Assume NoSuchBucket as no uploads
                objects = []
            if not objects:
                break

            new_uploads = [{'key': obj['name'],
                            'upload_id': obj['upload_id'],
                            'last_modified': obj['last_modified']}
                           for obj in objects]
            new_prefixes = []
            if 'delimiter' in req.params:
                prefix = get_param(req, 'prefix', '')
                delimiter = get_param(req, 'delimiter')
                new_uploads, new_prefixes = separate_uploads(
                    new_uploads, prefix, delimiter)
            uploads.extend(new_uploads)
            prefixes.extend(new_prefixes)
<<<<<<< HEAD
            if six.PY2:
                query['marker'] = objects[-1]['name'].encode('utf-8')
                query['upload-id-marker'] = objects[-1]['upload_id'].encode(
                    'utf-8')
            else:
                query['marker'] = objects[-1]['name']
                query['upload-id-marker'] = objects[-1]['upload_id']
=======
            query['marker'] = objects[-1]['name']
>>>>>>> ae6300af

        truncated = len(uploads) >= max_uploads
        if len(uploads) > max_uploads:
            uploads = uploads[:max_uploads]

        next_key_marker = ''
        next_upload_id_marker = ''
        if len(uploads) > 1:
            next_upload_id_marker = uploads[-1]['upload_id']
            next_key_marker = uploads[-1]['key']

        result_elem = Element('ListMultipartUploadsResult')
        SubElement(result_elem, 'Bucket').text = req.container_name
        SubElement(result_elem, 'KeyMarker').text = key_marker
        SubElement(result_elem, 'UploadIdMarker').text = upload_id_marker
        SubElement(result_elem, 'NextKeyMarker').text = next_key_marker
        SubElement(result_elem,
                   'NextUploadIdMarker').text = next_upload_id_marker
        if 'delimiter' in req.params:
            SubElement(result_elem, 'Delimiter').text = \
                get_param(req, 'delimiter')
        if 'prefix' in req.params:
            SubElement(result_elem, 'Prefix').text = get_param(req, 'prefix')
        SubElement(result_elem, 'MaxUploads').text = str(max_uploads)
        if encoding_type is not None:
            SubElement(result_elem, 'EncodingType').text = encoding_type
        SubElement(result_elem, 'IsTruncated').text = \
            'true' if truncated else 'false'

        # TODO: don't show uploads which are initiated before this bucket is
        # created.
        for u in uploads:
            upload_elem = SubElement(result_elem, 'Upload')
            name = u['key']
            if encoding_type == 'url':
                name = quote(name)
            SubElement(upload_elem, 'Key').text = name
            SubElement(upload_elem, 'UploadId').text = u['upload_id']
            initiator_elem = SubElement(upload_elem, 'Initiator')
            SubElement(initiator_elem, 'ID').text = req.user_id
            SubElement(initiator_elem, 'DisplayName').text = req.user_id
            owner_elem = SubElement(upload_elem, 'Owner')
            SubElement(owner_elem, 'ID').text = req.user_id
            SubElement(owner_elem, 'DisplayName').text = req.user_id
            SubElement(upload_elem, 'StorageClass').text = 'STANDARD'
            SubElement(upload_elem, 'Initiated').text = \
                S3Timestamp.from_isoformat(u['last_modified']).s3xmlformat

        for p in prefixes:
            elem = SubElement(result_elem, 'CommonPrefixes')
            SubElement(elem, 'Prefix').text = p

        body = tostring(result_elem)

        return HTTPOk(body=body, content_type='application/xml')

    @public
    @object_operation
    @check_container_existence
    def POST(self, req):
        """
        Handles Initiate Multipart Upload.
        """
        if len(req.object_name) > constraints.MAX_OBJECT_NAME_LENGTH:
            # Note that we can still run into trouble where the MPU is just
            # within the limit, which means the segment names will go over
            raise KeyTooLongError()

        query = {'uploads': 'true'}
        resp = req.get_response(self.app, query=query)
        upload_id = resp.sw_headers.get('X-Upload-Id')

        result_elem = Element('InitiateMultipartUploadResult')
        SubElement(result_elem, 'Bucket').text = req.container_name
        SubElement(result_elem, 'Key').text = wsgi_to_str(req.object_name)
        SubElement(result_elem, 'UploadId').text = upload_id
        body = tostring(result_elem)

        return HTTPOk(body=body, content_type='application/xml')


class UploadController(Controller):
    """
    Handles the following APIs:

    * List Parts
    * Abort Multipart Upload
    * Complete Multipart Upload

    Those APIs are logged as UPLOAD operations in the S3 server log.
    """
    @public
    @object_operation
    @check_container_existence
    def GET(self, req):
        """
        Handles List Parts.
        """
        encoding_type = get_param(req, 'encoding-type')
        if encoding_type is not None and encoding_type != 'url':
            err_msg = 'Invalid Encoding Method specified in Request'
            raise InvalidArgument('encoding-type', encoding_type, err_msg)

        upload_id = get_valid_upload_id(req)

        maxparts = req.get_validated_param(
            'max-parts', DEFAULT_MAX_PARTS_LISTING,
            self.conf.max_parts_listing)
        part_num_marker = req.get_validated_param(
            'part-number-marker', 0)

        object_name = wsgi_to_str(req.object_name)
        query = {
            'format': 'json',
            'upload-id': upload_id,
        }
        if part_num_marker:
            query['part-number-marker'] = str(part_num_marker)

<<<<<<< HEAD
        resp = req.get_response(self.app, query=query)
        objects = json.loads(resp.body)
=======
        container = req.container_name + MULTIUPLOAD_SUFFIX
        # Because the parts are out of order in Swift, we list up to the
        # maximum number of parts and then apply the marker and limit options.
        objects = []
        while True:
            resp = req.get_response(self.app, container=container, obj='',
                                    query=query)
            new_objects = json.loads(resp.body)
            if not new_objects:
                break
            objects.extend(new_objects)
            query['marker'] = new_objects[-1]['name']

>>>>>>> ae6300af
        last_part = 0

        if len(objects) > maxparts:
            objects = objects[:maxparts]
            truncated = True
        else:
            truncated = False
        # TODO: We have to retrieve object list again when truncated is True
        # and some objects filtered by invalid name because there could be no
        # enough objects for limit defined by maxparts.

        if objects:
            o = objects[-1]
            last_part = int(o['name'].split('/')[-1])

        result_elem = Element('ListPartsResult')
        SubElement(result_elem, 'Bucket').text = req.container_name
        if encoding_type == 'url':
            object_name = quote(object_name)
        SubElement(result_elem, 'Key').text = object_name
        SubElement(result_elem, 'UploadId').text = upload_id

        initiator_elem = SubElement(result_elem, 'Initiator')
        SubElement(initiator_elem, 'ID').text = req.user_id
        SubElement(initiator_elem, 'DisplayName').text = req.user_id
        owner_elem = SubElement(result_elem, 'Owner')
        SubElement(owner_elem, 'ID').text = req.user_id
        SubElement(owner_elem, 'DisplayName').text = req.user_id

        SubElement(result_elem, 'StorageClass').text = 'STANDARD'
        SubElement(result_elem, 'PartNumberMarker').text = str(part_num_marker)
        SubElement(result_elem, 'NextPartNumberMarker').text = str(last_part)
        SubElement(result_elem, 'MaxParts').text = str(maxparts)
        if 'encoding-type' in req.params:
            SubElement(result_elem, 'EncodingType').text = \
                get_param(req, 'encoding-type')
        SubElement(result_elem, 'IsTruncated').text = \
            'true' if truncated else 'false'

        for i in objects:
            part_elem = SubElement(result_elem, 'Part')
            part_num = str(int(i['name'].split('/')[-1]))
            SubElement(part_elem, 'PartNumber').text = part_num
            SubElement(part_elem, 'LastModified').text = \
                S3Timestamp.from_isoformat(i['last_modified']).s3xmlformat
            SubElement(part_elem, 'ETag').text = '"%s"' % i['hash']
            SubElement(part_elem, 'Size').text = str(i['bytes'])

        body = tostring(result_elem)

        return HTTPOk(body=body, content_type='application/xml')

    @public
    @object_operation
    @check_container_existence
    def DELETE(self, req):
        """
        Handles Abort Multipart Upload.
        """
<<<<<<< HEAD
        upload_id = get_valid_upload_id(req)
        query = {'upload-id': upload_id}
        return req.get_response(self.app, query=query)
=======
        upload_id = get_param(req, 'uploadId')
        _get_upload_info(req, self.app, upload_id)

        # First check to see if this multi-part upload was already
        # completed.  Look in the primary container, if the object exists,
        # then it was completed and we return an error here.
        container = req.container_name + MULTIUPLOAD_SUFFIX
        obj = '%s/%s' % (req.object_name, upload_id)
        req.get_response(self.app, container=container, obj=obj)

        # The completed object was not found so this
        # must be a multipart upload abort.
        # We must delete any uploaded segments for this UploadID and then
        # delete the object in the main container as well
        object_name = wsgi_to_str(req.object_name)
        query = {
            'format': 'json',
            'prefix': '%s/%s/' % (object_name, upload_id),
            'delimiter': '/',
        }

        resp = req.get_response(self.app, 'GET', container, '', query=query)

        #  Iterate over the segment objects and delete them individually
        objects = json.loads(resp.body)
        while objects:
            for o in objects:
                container = req.container_name + MULTIUPLOAD_SUFFIX
                obj = bytes_to_wsgi(o['name'].encode('utf-8'))
                req.get_response(self.app, container=container, obj=obj)
            query['marker'] = objects[-1]['name']
            resp = req.get_response(self.app, 'GET', container, '',
                                    query=query)
            objects = json.loads(resp.body)

        return HTTPNoContent()

    @public
    @object_operation
    @check_container_existence
    def POST(self, req):
        """
        Handles Complete Multipart Upload.
        """
        upload_id = get_param(req, 'uploadId')
        resp, is_marker = _get_upload_info(req, self.app, upload_id)
        if (is_marker and
                resp.sw_headers.get('X-Backend-Timestamp') >= Timestamp.now()):
            # Somehow the marker was created in the future w.r.t. this thread's
            # clock. The manifest PUT may succeed but the subsequent marker
            # DELETE will fail, so don't attempt either.
            raise ServiceUnavailable

        headers = {'Accept': 'application/json',
                   sysmeta_header('object', 'upload-id'): upload_id}
        for key, val in resp.headers.items():
            _key = key.lower()
            if _key.startswith('x-amz-meta-'):
                headers['x-object-meta-' + _key[11:]] = val
            elif _key in ('content-encoding', 'content-language',
                          'content-disposition', 'expires', 'cache-control'):
                headers[key] = val

        hct_header = sysmeta_header('object', 'has-content-type')
        if resp.sysmeta_headers.get(hct_header) == 'yes':
            content_type = resp.sysmeta_headers.get(
                sysmeta_header('object', 'content-type'))
        elif hct_header in resp.sysmeta_headers:
            # has-content-type is present but false, so no content type was
            # set on initial upload. In that case, we won't set one on our
            # PUT request. Swift will end up guessing one based on the
            # object name.
            content_type = None
        else:
            content_type = resp.headers.get('Content-Type')

        if content_type:
            headers['Content-Type'] = content_type
>>>>>>> ae6300af

    def _parse_user_manifest(self, req, upload_id):
        s3_etag_hasher = md5(usedforsecurity=False)
        manifest = []
        previous_number = 0
        try:
            xml = req.xml(MAX_COMPLETE_UPLOAD_BODY_SIZE)
            if not xml:
                raise InvalidRequest(msg='You must specify at least one part')
            if 'content-md5' in req.headers:
                # If an MD5 was provided, we need to verify it.
                # Note that S3Request already took care of translating to ETag
                if req.headers['etag'] != md5(
                        xml, usedforsecurity=False).hexdigest():
                    raise BadDigest(content_md5=req.headers['content-md5'])
                # We're only interested in the body here, in the
                # multipart-upload controller -- *don't* let it get
                # plumbed down to the object-server
                del req.headers['etag']

            complete_elem = fromstring(
                xml, 'CompleteMultipartUpload', self.logger)
            for part_elem in complete_elem.iterchildren('Part'):
                part_number = int(part_elem.find('./PartNumber').text)

                if part_number <= previous_number:
                    # duplicates check in mpu middleware
                    raise InvalidPartOrder(upload_id=upload_id)
                previous_number = part_number

                etag = normalize_etag(part_elem.find('./ETag').text)
                if etag is None:
                    raise InvalidPart(upload_id=upload_id,
                                      part_number=part_number,
                                      e_tag=etag)
                if len(etag) != 32 or any(c not in '0123456789abcdef'
                                          for c in etag):
                    raise InvalidPart(upload_id=upload_id,
                                      part_number=part_number,
                                      e_tag=etag)
                manifest.append({
                    'part_number': part_number,
                    'etag': etag})
                s3_etag_hasher.update(binascii.a2b_hex(etag))
        except (XMLSyntaxError, DocumentInvalid):
            # NB: our schema definitions catch uploads with no parts here
            raise MalformedXML()
        except ErrorResponse:
            raise
        except Exception as e:
            self.logger.error(e)
            raise

        s3_etag = '%s-%d' % (s3_etag_hasher.hexdigest(), len(manifest))
        return manifest, s3_etag

    @public
    @object_operation
    @check_container_existence
    def POST(self, req):
        """
        Handles Complete Multipart Upload.
        """
        upload_id = get_valid_upload_id(req)
        manifest, s3_etag = self._parse_user_manifest(req, upload_id)

        # TODO: do we want to have independent size checking for s3api vs
        #   native mpu? if so, we'll need mpu to pass on the callback from slo
        # too_small_message = ('s3api requires that each segment be at least '
        #                      '%d bytes' % self.conf.min_segment_size)
        #
        # def size_checker(manifest):
        #     # Check the size of each segment except the last and make sure
        #     # they are all more than the minimum upload chunk size.
        #     # Note that we need to use the *internal* keys, since we're
        #     # looking at the manifest that's about to be written.
        #     return [
        #         (item['name'], too_small_message)
        #         for item in manifest[:-1]
        #         if item and item['bytes'] < self.conf.min_segment_size]
        #
        # req.environ['swift.callback.slo_manifest_hook'] = size_checker
        start_time = time.time()

        def response_iter():
            # NB: XML requires that the XML declaration, if present, be at the
            # very start of the document. Clients *will* call us out on not
            # being valid XML if we pass through whitespace before it.
            # Track whether we've sent anything yet so we can yield out that
            # declaration *first*
            yielded_anything = False

            try:
                try:
                    # TODO: add support for versioning
                    post_resp = req.get_response(
                        self.app, 'POST', body=json.dumps(manifest),
                        query={'upload-id': upload_id})
                    if post_resp.status_int == 202:
                        body = []
                        post_resp.fix_conditional_response()
                        for chunk in post_resp.response_iter:
                            if not chunk.strip():
                                if time.time() - start_time < 10:
                                    # Include some grace period to keep
                                    # ceph-s3tests happy
                                    continue
                                if not yielded_anything:
                                    yield (b'<?xml version="1.0" '
                                           b'encoding="UTF-8"?>\n')
                                yielded_anything = True
                                yield chunk
                                continue
                            body.append(chunk)
                        body = json.loads(b''.join(body))
                        if body['Response Status'] not in ('201 Created',
                                                           '202 Accepted'):
                            # swift will return 202 if the backends respond 409
                            # to the mpu PUT e.g. if the mpu PUT timestamp is
                            # older than on-disk state
                            for seg, err in body['Errors']:
                                if MPUSloCallbackHandler.ERROR_MSG in err:
                                    raise EntityTooSmall()
                                elif err in ('Etag Mismatch', '404 Not Found'):
                                    raise InvalidPart(upload_id=upload_id)
                            raise InvalidRequest(
                                status=body['Response Status'],
                                msg='\n'.join(': '.join(err)
                                              for err in body['Errors']))
                except InvalidRequest as err_resp:
                    msg = err_resp._msg
                    if MPUSloCallbackHandler.ERROR_MSG in msg:
                        raise EntityTooSmall(msg)
                    elif ', Etag Mismatch' in msg:
                        raise InvalidPart(upload_id=upload_id)
                    elif ', 404 Not Found' in msg:
                        raise InvalidPart(upload_id=upload_id)
                    else:
                        raise

                yield _make_complete_body(req, s3_etag, yielded_anything)
            except ErrorResponse as err_resp:
                if yielded_anything:
                    err_resp.xml_declaration = False
                    yield b'\n'
                else:
                    # Oh good, we can still change HTTP status code, too!
                    resp.status = err_resp.status
                for chunk in err_resp({}, lambda *a: None):
                    yield chunk

        resp = HTTPOk()  # assume we're good for now... but see above!
        resp.app_iter = reiterate(response_iter())
        resp.content_type = "application/xml"

        return resp<|MERGE_RESOLUTION|>--- conflicted
+++ resolved
@@ -63,16 +63,9 @@
 import time
 
 from swift.common import constraints
-<<<<<<< HEAD
 from swift.common.middleware.mpu import MPUSloCallbackHandler, MPUId
 from swift.common.swob import Range, normalize_etag, wsgi_to_str
 from swift.common.utils import json, public, reiterate, md5
-from swift.common.db import utf8encode
-=======
-from swift.common.swob import Range, bytes_to_wsgi, normalize_etag, \
-    wsgi_to_str
-from swift.common.utils import json, public, reiterate, md5, Timestamp
->>>>>>> ae6300af
 from swift.common.request_helpers import get_container_update_override_key, \
     get_param
 
@@ -307,17 +300,8 @@
                     new_uploads, prefix, delimiter)
             uploads.extend(new_uploads)
             prefixes.extend(new_prefixes)
-<<<<<<< HEAD
-            if six.PY2:
-                query['marker'] = objects[-1]['name'].encode('utf-8')
-                query['upload-id-marker'] = objects[-1]['upload_id'].encode(
-                    'utf-8')
-            else:
-                query['marker'] = objects[-1]['name']
-                query['upload-id-marker'] = objects[-1]['upload_id']
-=======
             query['marker'] = objects[-1]['name']
->>>>>>> ae6300af
+            query['upload-id-marker'] = objects[-1]['upload_id']
 
         truncated = len(uploads) >= max_uploads
         if len(uploads) > max_uploads:
@@ -437,24 +421,8 @@
         if part_num_marker:
             query['part-number-marker'] = str(part_num_marker)
 
-<<<<<<< HEAD
         resp = req.get_response(self.app, query=query)
         objects = json.loads(resp.body)
-=======
-        container = req.container_name + MULTIUPLOAD_SUFFIX
-        # Because the parts are out of order in Swift, we list up to the
-        # maximum number of parts and then apply the marker and limit options.
-        objects = []
-        while True:
-            resp = req.get_response(self.app, container=container, obj='',
-                                    query=query)
-            new_objects = json.loads(resp.body)
-            if not new_objects:
-                break
-            objects.extend(new_objects)
-            query['marker'] = new_objects[-1]['name']
-
->>>>>>> ae6300af
         last_part = 0
 
         if len(objects) > maxparts:
@@ -514,90 +482,9 @@
         """
         Handles Abort Multipart Upload.
         """
-<<<<<<< HEAD
         upload_id = get_valid_upload_id(req)
         query = {'upload-id': upload_id}
         return req.get_response(self.app, query=query)
-=======
-        upload_id = get_param(req, 'uploadId')
-        _get_upload_info(req, self.app, upload_id)
-
-        # First check to see if this multi-part upload was already
-        # completed.  Look in the primary container, if the object exists,
-        # then it was completed and we return an error here.
-        container = req.container_name + MULTIUPLOAD_SUFFIX
-        obj = '%s/%s' % (req.object_name, upload_id)
-        req.get_response(self.app, container=container, obj=obj)
-
-        # The completed object was not found so this
-        # must be a multipart upload abort.
-        # We must delete any uploaded segments for this UploadID and then
-        # delete the object in the main container as well
-        object_name = wsgi_to_str(req.object_name)
-        query = {
-            'format': 'json',
-            'prefix': '%s/%s/' % (object_name, upload_id),
-            'delimiter': '/',
-        }
-
-        resp = req.get_response(self.app, 'GET', container, '', query=query)
-
-        #  Iterate over the segment objects and delete them individually
-        objects = json.loads(resp.body)
-        while objects:
-            for o in objects:
-                container = req.container_name + MULTIUPLOAD_SUFFIX
-                obj = bytes_to_wsgi(o['name'].encode('utf-8'))
-                req.get_response(self.app, container=container, obj=obj)
-            query['marker'] = objects[-1]['name']
-            resp = req.get_response(self.app, 'GET', container, '',
-                                    query=query)
-            objects = json.loads(resp.body)
-
-        return HTTPNoContent()
-
-    @public
-    @object_operation
-    @check_container_existence
-    def POST(self, req):
-        """
-        Handles Complete Multipart Upload.
-        """
-        upload_id = get_param(req, 'uploadId')
-        resp, is_marker = _get_upload_info(req, self.app, upload_id)
-        if (is_marker and
-                resp.sw_headers.get('X-Backend-Timestamp') >= Timestamp.now()):
-            # Somehow the marker was created in the future w.r.t. this thread's
-            # clock. The manifest PUT may succeed but the subsequent marker
-            # DELETE will fail, so don't attempt either.
-            raise ServiceUnavailable
-
-        headers = {'Accept': 'application/json',
-                   sysmeta_header('object', 'upload-id'): upload_id}
-        for key, val in resp.headers.items():
-            _key = key.lower()
-            if _key.startswith('x-amz-meta-'):
-                headers['x-object-meta-' + _key[11:]] = val
-            elif _key in ('content-encoding', 'content-language',
-                          'content-disposition', 'expires', 'cache-control'):
-                headers[key] = val
-
-        hct_header = sysmeta_header('object', 'has-content-type')
-        if resp.sysmeta_headers.get(hct_header) == 'yes':
-            content_type = resp.sysmeta_headers.get(
-                sysmeta_header('object', 'content-type'))
-        elif hct_header in resp.sysmeta_headers:
-            # has-content-type is present but false, so no content type was
-            # set on initial upload. In that case, we won't set one on our
-            # PUT request. Swift will end up guessing one based on the
-            # object name.
-            content_type = None
-        else:
-            content_type = resp.headers.get('Content-Type')
-
-        if content_type:
-            headers['Content-Type'] = content_type
->>>>>>> ae6300af
 
     def _parse_user_manifest(self, req, upload_id):
         s3_etag_hasher = md5(usedforsecurity=False)
